#!/bin/sh

[ -z "$RAIL_HOME" ] && echo "Set RAIL_HOME" && exit 1
[ -z "$IGENOMES_HOME" ] && echo "Set IGENOMES_HOME" && exit 1

python absoluteize.py < dmel_flux.manifest > dmel_flux.abs.manifest

python $RAIL_HOME/src/driver/rail-rna.py \
	--local \
	--no-differential \
<<<<<<< HEAD
        --manifest dmel_flux.abs.manifest \
=======
        --start-with-align \
        --manifest dmel_flux.manifest \
>>>>>>> 04b5e433
	--input preprocessed_reads \
	--intermediate intermediate \
	--output local_out \
        --reference $IGENOMES_HOME/Drosophila_melanogaster/UCSC/dm3 \
        --igenomes \
        --num-processes=2 \
	--keep-all \
	$*<|MERGE_RESOLUTION|>--- conflicted
+++ resolved
@@ -8,12 +8,7 @@
 python $RAIL_HOME/src/driver/rail-rna.py \
 	--local \
 	--no-differential \
-<<<<<<< HEAD
         --manifest dmel_flux.abs.manifest \
-=======
-        --start-with-align \
-        --manifest dmel_flux.manifest \
->>>>>>> 04b5e433
 	--input preprocessed_reads \
 	--intermediate intermediate \
 	--output local_out \
