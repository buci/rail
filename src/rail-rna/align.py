#!/usr/bin/env python
"""
Rail-RNA-align

Follows Rail-RNA-preprocess
Precedes Rail-RNA-intron / Rail-RNA-normalize_pre

Alignment script for MapReduce pipelines that wraps Bowtie. Obtains a set of
of exonic chunks by aligning entire reads with Bowtie. Then obtains more exonic 
chunks as well as introns by dividing each RNA-seq read into several
overlapping segments, or readlets, aligning the readlets, and -- very roughly
-- inferring splice junctions between successive readlets that align 
noncontiguously.

Input (read from stdin)
----------------------------
Tab-delimited input tuple columns in a mix of any of the following three
formats:
 Format 1 (single-end, 3-column):
  1. Name
  2. Nucleotide sequence
  3. Quality sequence
 Format 2 (paired-end, 5-column):
  1. Name
  2. Nucleotide sequence for mate 1
  3. Quality sequence for mate 1
  4. Nucleotide sequence for mate 2
  5. Quality sequence for mate 2
 Format 3 (paired, 6-column):
  1. Name for mate 1
  2. Nucleotide sequence for mate 1
  3. Quality sequence for mate 1
  4. Name for mate 2
  5. Nucleotide sequence for mate 2
  6. Quality sequence for mate 2
----------------------------

Hadoop output (written to stdout)
----------------------------
A given RNAME sequence is partitioned into intervals ("bins") of some 
user-specified length (see partition.py).

Exonic chunks (aka ECs; two formats --- either or both may be emitted):

Format 1 (exon_ival); tab-delimited output tuple columns:
1. Reference name (RNAME in SAM format) + ';' + bin number +  
    '+' or '-' indicating which strand is the sense strand
2. Sample label
3. EC start (inclusive) on forward strand
4. EC end (exclusive) on forward strand

Format 2 (exon_differential); tab-delimited output tuple columns:
1. Reference name (RNAME in SAM format) + ';' + bin number +  
    '+' or '-' indicating which strand is the sense strand
2. Sample label
3. max(EC start, bin start) (inclusive) on forward strand IFF next column is +1 
   and EC end (exclusive) on forward strand IFF next column is -1.
4. +1 or -1.

Introns

Tab-delimited output tuple columns (intron):
1. Reference name (RNAME in SAM format) + ';' + bin number +  
    '+' or '-' indicating which strand is the sense strand
2. Sample label
3. Intron start (inclusive) on forward strand
4. Intron end (exclusive) on forward strand
5. Number of nucleotides between 5' end of intron and 5' end of read from which
it was inferred, ASSUMING THE SENSE STRAND IS THE FORWARD STRAND. That is, if
the sense strand is the reverse strand, this is the distance between the 5' end
of the reverse-complemented read and the 5' end of the reverse-complemented 
intron.
6. Number of nucleotides between 3' end of intron and 3' end of read from which
it was inferred, ASSUMING THE SENSE STRAND IS THE FORWARD STRAND.

SAM (splice_sam):
Standard 11-column SAM output, with each line corresponding to a spliced
alignment.

ALL OUTPUT COORDINATES ARE 1-INDEXED.
"""
import sys
import os
import site
import threading
import string
import tempfile
import argparse
import numpy as np

base_path = os.path.dirname(os.path.dirname(os.path.abspath(__file__)))
<<<<<<< HEAD
for directory_name in ['bowtie', 'sample', 'alignment', 'fasta', 'interval']:
    site.addsitedir(os.path.join(base_path, directory_name))
=======
site.addsitedir(os.path.join(base_path, "bowtie"))
site.addsitedir(os.path.join(base_path, "sample"))
site.addsitedir(os.path.join(base_path, "alignment"))
site.addsitedir(os.path.join(base_path, "fasta"))
site.addsitedir(os.path.join(base_path, "interval"))
site.addsitedir(os.path.join(base_path, "util"))
<<<<<<< HEAD
>>>>>>> 16a47b2c11275defdad7e2e531674e087ae94707
=======
>>>>>>> 16a47b2c

import bowtie
import sample
import needlemanWunsch
import fasta
import partition
from path import mkdir_quiet

# Print file's docstring if -h is invoked
parser = argparse.ArgumentParser(description=__doc__, 
            formatter_class=argparse.RawDescriptionHelpFormatter)
# Add command-line arguments
parser.add_argument('--refseq', type=str, required=False, 
    help='The fasta sequence of the reference genome. The fasta index of the '
         'reference genome is also required to be built via samtools.')
# To be implemented; for now, index is always fasta filename + .fai
parser.add_argument('--faidx', type=str, required=False, 
    help='Fasta index file')
parser.add_argument('--max-intron-length', type=int, required=False,
    default=1000000, 
    help='Filters out all potential introns longer than this length')
parser.add_argument('--min-readlet-size', type=int, required=False, default=8, 
    help='Capping readlets (that is, readlets that terminate '
         'at a given end of the read) are never smaller than this value')
parser.add_argument('--max-readlet-size', type=int, required=False, default=25, 
    help='Size of every noncapping readlet')
parser.add_argument('--readlet-interval', type=int, required=False, default=5, 
    help='Number of bases separating successive noncapping readlets along '
         'the read')
parser.add_argument('--capping-fraction', type=float, required=False,
    default=0.75, 
    help='Successive capping readlets on a given end of a read are tapered '
         'in size exponentially with this fractional base')
parser.add_argument('--report_multiplier', type=float, required=False,
    default=1.2,
    help='When --verbose is also invoked, the only lines of lengthy '
         'intermediate output written to stderr have line number that '
         'increases exponentially with this base')
parser.add_argument('--verbose', action='store_const', const=True,
    default=False,
    help='Print out extra debugging statements')
parser.add_argument('--exon-differentials', action='store_const', const=True,
    default=True, 
    help='Print exon differentials (+1s and -1s)')
parser.add_argument('--exon-intervals', action='store_const', const=True,
    default=False, 
    help='Print exon intervals')
parser.add_argument('--splice-sam', action='store_const', const=True,
    default=True, 
    help='Print read-by-read SAM output of candidate introns for later '
         'consolidation in splice_sam.py. --max-intron-size is ignored.')
parser.add_argument('--test', action='store_const', const=True, default=False,
    help='Run unit tests; DOES NOT NEED INPUT FROM STDIN, AND DOES NOT '
         'OUTPUT EXONS AND INTRONS TO STDOUT')
parser.add_argument('--intron-partition-overlap', type=int, required=False,
    default=20, 
    help='Amount by which partitions overlap their left and right neighbors')
parser.add_argument('--min-intron-size', type=int, required=False,
    default=5,
    help='Filters introns of length smaller than this value')
parser.add_argument('--max-intron-size', type=int, required=False,
    default=100000, 
    help='Filters introns of length greater than this value')
parser.add_argument('--min-strand-readlets', type=int, required=False,
    default=1, 
    help='Exons and introns are called on a strand (i.e., a tuple ' 
    '(rname, reverse_strand)) iff the number of readlets that align to the '
    ' strand is >= this number')
parser.add_argument('--max-discrepancy', type=int, required=False,
    default=2, 
    help='If the difference in length between an unmapped region framed by '
         'two ECs and its corresponding gap in the reference is <= this '
         'value, the unmapped region is considered a candidate for '
         'incorporation into a single EC spanning the two original ECs via '
         'DP filling')
parser.add_argument('--min-seq-similarity', type=float, required=False,
    default=0.85, 
    help='If the difference in length between an unmapped region framed by '
         'two ECs and its corresponding gap in the reference is <= the '
         'command-line option --max-discrepancy AND the score of global '
         'alignment is >= --min-seq-similarity * (length of unmapped region), '
         'the unmapped region is incorporated into a single EC spanning the '
         'two original ECs via DP filling')
parser.add_argument('--archive', metavar='PATH', type=str, 
    default=None,
    help='Save output and Bowtie command to a subdirectory (named using this ' 
         'process\'s PID) of PATH')

# Add command-line arguments for dependencies
partition.addArgs(parser)
bowtie.addArgs(parser)

# Collect Bowtie arguments, supplied in command line after the -- token
argv = sys.argv
bowtie_args = ''
in_args = False
for i, argument in enumerate(sys.argv[1:]):
    if in_args:
        bowtie_args += argument + ' '
    if argument == '--':
        argv = sys.argv[:i + 1]
        in_args = True

'''Now collect other arguments. While the variable args declared below is
global, properties of args are also arguments of the go() function so different
command-line arguments can be passed to it for unit tests.'''
args = parser.parse_args(argv[1:])

# Initialize global variables for tracking number of input/output lines
input_line_count = 0
output_line_count = 0

def write_reads(output_stream, input_stream=sys.stdin, readletize=False, 
         min_readlet_size=8, max_readlet_size=25, readlet_interval=5, 
         capping_fraction=.75, verbose=False, report_multiplier=1.2):
    """ Writes input reads/readlets in tab-separated format parsable by Bowtie.

        Mate information and, for a readlet, its position with respect to the 
        parent read's 5' and 3' ends as well as the parent sequence are stored 
        in a semicolon-separated read ID. (This will be QNAME in SAM output.) 
        Unpaired reads are marked 0 after original read ID, while paired-end
        reads are marked 1 and 2.

        Input formats:
        3-token: name TAB seq TAB qual
        5-token: name TAB seq1 TAB qual1 TAB seq2 TAB qual2
        6-token: name1 TAB seq1 TAB qual1 TAB name2 TAB seq2 TAB qual2

        ONLY 3-TOKEN INPUT FORMAT IS VALID WHEN readletize=True.

        output_stream: where to write reads, typically a file stream.
        input_stream: where to retrieve reads, typically sys.stdin on first
            pass of Bowtie and a file stream on second pass.
        readletize: True if reads are to be readletized, otherwise False.
        min_readlet_size: "capping" readlets (that is, readlets that terminate
            at a given end of the read) are never smaller than this value.
            Ignored if readletize=False.
        max_readlet_size: size of every noncapping readlet. Ignored if 
            readletize=False.
        readlet_interval: number of bases separating successive readlets along
            the read. Ignored if readletize=False.
        capping_fraction: successive capping readlets on a given end of a read
            are tapered in size exponentially with fractional base
            capping_fraction. Ignored if readletize=False.
        verbose: True if reads/readlets should occasionally be written 
            to stderr.
        report_multiplier: if verbose is True, the line number of a read or its 
            first readlet written to stderr increases exponentially with base
            report_multiplier.

        No return value.
    """
    next_report_line = 0
    if readletize:
        # Build list of capping readlet sizes
        cap_sizes = []
        cap_size = max_readlet_size
        while cap_size >= min_readlet_size:
            cap_sizes.append(cap_size)
            cap_size = int(cap_size*capping_fraction)
            if cap_size == cap_sizes[-1]:
              cap_size -= 1
        for i, line in enumerate(input_stream):
            tokens = line.rstrip().split('\t')
            '''len(tokens) must = 3; write_reads() is called only by 
            BowtieOutputThread instance after a first pass of Bowtie on 
            full reads has failed. Further, name should already have ;0, ;1, 
            or ;2 tacked on depending on a read's single- or paired-end
            status.'''
            assert len(tokens) == 3
            '''A readlet name is in the following (slightly redundant) format,
                where all semicolons are ASCII unit separators (\x1f):
                original name;0/1/2 (single- or paired-end label);displace-
                ment of readlet's 5' end from read's 5' end;displacement of
                readlet's 3' end from read's 3' end;read sequence;
                quality sequence;number of readlets in read.'''
            to_write = []
            seq_size = len(tokens[1])
            # Add capping readlets
            to_write += [['%s\x1f%d\x1f%d\x1f%s\x1f%s' \
                            % (tokens[0], 0, seq_size - cap_size, tokens[1],
                                tokens[2]),
                            '\t%s\t%s' % (tokens[1][:cap_size],
                                            tokens[2][:cap_size])]
                            for cap_size in cap_sizes]
            to_write += [['%s\x1f%d\x1f%d\x1f%s\x1f%s' \
                            % (tokens[0], seq_size - cap_size, 0, tokens[1],
                                tokens[2]),
                            '\t%s\t%s' % (tokens[1][-cap_size:],
                                            tokens[2][-cap_size:])]
                            for cap_size in cap_sizes]
            # Add noncapping readlets
            to_write += [[
                            '%s\x1f%d\x1f%d\x1f%s\x1f%s' % (tokens[0], j, 
                                            seq_size - j - max_readlet_size,
                                            tokens[1], tokens[2]),
                            '\t%s\t%s' % (tokens[1][j:j + max_readlet_size],
                                            tokens[2][j:j + max_readlet_size])
                            ] for j in range(readlet_interval, 
                                seq_size - max_readlet_size, readlet_interval)]
            # Add total number of readlets to each string
            readlet_count = len(to_write)
            readlet_count_string = '\x1f' + str(readlet_count)
            for j in range(readlet_count):
                to_write[j] = to_write[j][0] + readlet_count_string \
                                + ''.join(to_write[j][1:])
            if verbose and next_report_line == i:
                print >>sys.stderr, 'First readlet from read %d: %s' \
                    % (i + 1, to_write[0])
                next_report_line = int((next_report_line + 1)
                    * report_multiplier + 1) - 1
            for readlet in to_write:
                print >>output_stream, readlet
    else:
        # Don't readletize
        global input_line_count
        for i, line in enumerate(input_stream):
            tokens = line.rstrip().split('\t')
            if len(tokens) not in (3, 5, 6):
                raise RuntimeError('The following line has an invalid number'
                    ' of tab-separated tokens:\n%sA valid line has 3, 5,'
                    ' or 6 such tokens.' % line)
            # Check that a properly formed label is embedded in the read name
            sample.hasLab(tokens[0], mustHave=True)
            if len(tokens) == 3:
                to_write = '%s\t%s\t%s' \
                    % (tokens[0] + '\x1f0', tokens[1], tokens[2])
                print >>output_stream, to_write
            else:
                to_write = '%s\t%s\t%s\n%s\t%s\t%s' \
                    % (tokens[0] + '\x1f1', tokens[1], tokens[2],
                        (tokens[0] if len(tokens) == 5 else tokens[3]) \
                            + '\x1f2',
                            tokens[-2], tokens[-1])
                print >>output_stream, to_write
            if verbose and next_report_line == i:
                print >>sys.stderr, 'Read(s) %d: %s' % (i, to_write)
                next_report_line = int((next_report_line + 1)
                    * report_multiplier + 1) - 1
            input_line_count += 1
    output_stream.flush()

def composed_and_sorted_readlets(readlets, min_strand_readlets=1):
    """ Composes overlapping readlets and sorts them by reference position.

        This function assumes that for overlapping readlets mapping to, for
        example, the forward strand and covering the reference like so:

            Reference  5'---------------------3'
            Readlet 1       =========
            Readlet 2           ============
            Readlet 3      ===============    ,

        the displacement of the readlet whose pos is smallest
        (here, Readlet 3), is the displacement of the interval overlapped ---
        EVEN IF THE OTHER READLETS' DISPLACEMENTS SEEM INCONSISTENT WITH THAT
        DISPLACEMENT given readlet pos's AND end_pos's. See below for
        definitions of displacement, pos, and end_pos.

        readlets: list of tuples (rname, reverse_strand, pos, end_pos,
            displacement), each of which corresponds to a readlet. rname is the
            SAM-format RNAME, typically the chromosome to which the readlet
            maps. reverse_strand is True iff the readlet's reversed complement
            aligns to the reference. The readlet should span the reference
            interval [pos, end_pos). displacement is the number of bases
            between the 5' (3') end of the readlet, which aligns to the forward
            (reverse) strand, and the 5' (3') end of the read.
        min_strand_readlets: readlets are composed on a strand iff the number
            of readlets that align to the strand is >= this number.

        Return value: dictionary with each key a tuple (rname, reverse_strand)
            uniquely identifying a strand and each value a list of tuples
            (pos, end_pos, displacement) sorted by pos in ascending order;
            here, each tuple from the list denotes an exonic interval spanning
            [pos, end_pos) and displacement is the number of bases between the
            5' (3') end of the interval, composed of readlets aligning to the
            forward (reverse) strand, and the 5' (3') end of the read.
    """
    # Create dictionary separating readlets by strands to which they align
    uncomposed = {}
    for rname, reverse_strand, pos, end_pos, displacement in readlets:
        assert end_pos > pos
        if not uncomposed.has_key((rname, reverse_strand)):
            uncomposed[(rname, reverse_strand)] = []
        uncomposed[(rname, reverse_strand)].append((pos, end_pos, 
                                                    displacement))
    to_delete = []
    for strand in uncomposed:
        if len(uncomposed[strand]) < min_strand_readlets:
            '''If a strand has one or two stray readlets, they may be
            bad alignments, so kill them.'''
            to_delete.append(strand)
            continue
        # Sort by start positions on reference
        uncomposed[strand].sort()
    for strand in to_delete: del uncomposed[strand]
    
    # Create dictionary for merging readlets whose alignments overlap
    composed = {}
    for strand in uncomposed:
        composed[strand] = [uncomposed[strand][0]]
        for pos, end_pos, displacement in uncomposed[strand][1:]:
            if pos <= composed[strand][-1][1]:
                '''If start position of readlet is <= end position of last
                interval, merge into one interval by changing only the
                interval's end position.'''
                composed[strand][-1] = (composed[strand][-1][0],
                                        max(end_pos, composed[strand][-1][1]),
                                        composed[strand][-1][2])
            else:
                # Start a new interval
                composed[strand].append((pos, end_pos, displacement))
    
    '''Now composed[strand] is list of candidate exonic chunks
    (pos, end_pos, displacement) ordered by pos, the reference position.'''
    return composed

def unmapped_region_splits(unmapped_seq, left_reference_seq,
        right_reference_seq, substitution_matrix=needlemanWunsch.matchCost()):
    """ Distributes a read's unmapped region between two framing mapped
        regions.

        The algorithm used is best illustrated with an example:
        Read         5' mmmmmmmmmmmmmmmmmmmm??????|????MMMMMMMMMMMMMMMMMMMMM 3'

        Reference    5' ...mmmmmmmmmLLLLLL|LLLLBB...BBRRRRRR|RRRRMMMMMMMM... 3'

        Besides the pipe bars, each character above represents a base. Call the 
        unmapped region of the read denoted by the string of question marks
        above unmapped_seq. Read M's were previously mapped to reference M's by
        Bowtie. Similarly, read m's were mapped to reference m's. THE ALGORITHM
        ASSUMES THAT THE M's and m's ARE FORWARD-STRAND ALIGNMENTS. B's denote
        extra (presumably intronic) bases of the reference not considered by
        the algorithm. Let K be the number of bases of the read spanned by the
        unmapped region (i.e., the number of question marks). Call the K bases
        of the reference following the lefthand mapped region (represented by
        L's above) left_reference_seq. Similarly, call the K bases of the
        reference preceding the righthand mapped region (represented by R's
        above) right_reference_seq. Note that the lengths of unmapped_seq,
        left_reference_seq, and right_reference_seq are the same. Also note
        that in general, left_reference_seq and right_reference_seq may
        overlap.

        The algo first fills two (K + 1) x (K + 1) score matrices according to
        rules encoded in substitution_matrix: left_score_matrix scores
        alignment of unmapped_seq to left_reference_seq, while
        right_score_matrix scores alignment of REVERSED unmapped_seq to
        REVERSED right_reference_seq. Let all matrices be 0-indexed, and
        consider only left_score_matrix. Recall that the lower righthand corner
        element of the matrix is the score of the best global alignment. More
        generally, the (S_L, S_L) element of left_score_matrix is the score of
        the best global alignment of the FIRST S_L bases of unmapped_seq to the
        FIRST S_L bases of left_reference_seq. Similar logic would apply to
        right_score_matrix, but first flip right_score_matrix upside-down and
        leftside-right. Then the (K - S_R, K - S_R) element of
        right_score_matrix is the score of the best global alignment of the
        FINAL S_R bases of unmapped_seq to the FINAL S_R bases of
        right_reference_seq.

        The algo picks out the best "jump" (represented by the pipe bars) from
        left_reference_seq to right_reference_seq for alignment of
        unmapped_seq; that is, it finds the value of S_L that maximizes the sum
        of the scores of the best global alignments of the first S_L bases of
        unmapped_seq to the first S_L bases of left_reference_seq and the final
        (K - S_L) bases of unmapped_seq to the final (K - S_L) bases of
        right_reference_seq. The maximum diagonal element of the matrix
        (left_score_matrix + right_score_matrix) is indexed by (S_L, S_L).
        The maximum may be degenerate --- that is, there may be a tie among
        more than one S_L.

        unmapped_seq: unmapped sequence (string; see paragraph above).
        left_reference_seq: left reference sequence (string; see paragraphs 
            above).
        right_reference_seq: right reference sequence (string; see paragraphs
            above). unmapped_seq, left_reference_seq, and right_reference_seq
            all have the same length.
        substitution_matrix: 6 x 6 substitution matrix (numpy object or list of
            lists; see paragraphs above); rows and columns correspond to
            ACGTN-, where N is aNy and - is a gap. Default: +1 for match,
            -2 for gap, -1 for everything else.

        Return value: List of possible S_L (see paragraphs above for
            definition).
    """
    k = len(unmapped_seq)
    assert k == len(left_reference_seq)
    assert k == len(right_reference_seq)

    unmapped_seq = unmapped_seq.upper()
    left_reference_seq = left_reference_seq.upper()
    right_reference_seq = right_reference_seq.upper()

    left_score_matrix = needlemanWunsch.needlemanWunsch(
            unmapped_seq, left_reference_seq, 
            substitution_matrix
        )[1]
    right_score_matrix = needlemanWunsch.needlemanWunsch(
            unmapped_seq[::-1], right_reference_seq[::-1], 
            substitution_matrix
        )[1][::-1,::-1]
    total_score_matrix_diagonal = np.diagonal(left_score_matrix) \
                                  + np.diagonal(right_score_matrix)
    return np.argwhere(np.amax(total_score_matrix_diagonal) 
                                == total_score_matrix_diagonal).flatten()

def exons_and_introns_from_read(fasta_object, read_seq, readlets, 
    min_intron_size=5, min_strand_readlets=1, max_discrepancy=2, 
    min_seq_similarity=0.85, substitution_matrix=needlemanWunsch.matchCost()):
    """ Composes a given read's aligned readlets and returns ECs and introns.

        fasta_object: object of class fasta.fasta corresponding to FASTA
            reference; used for realignment of unmapped regions between exonic
            chunks.
        read_seq: sequence of the original read from which the readlets are
            derived.
        readlets: list of tuples (rname, reverse_strand, pos, end_pos,
            displacement), each of which corresponds to a readlet. rname is the
            SAM-format RNAME, typically the chromosome to which the readlet
            maps. reverse_strand is True iff the readlet's reversed complement
            aligns to the reference. The readlet should span the interval
            [pos, end_pos). displacement is the number of bases between the
            5' (3') end of the readlet, which aligns to the forward (reverse)
            strand, and the 5' (3') end of the read.
        min_intron_size: introns smaller than this number of bases are filtered
            out.
        min_strand_readlets: exons and introns are called on a strand (i.e., a 
            tuple (rname, reverse_strand)) iff the number of readlets that
            align to the strand is >= this number.
        max_discrepancy: if the difference in length between an unmapped region
            framed by two ECs and its corresponding gap in the reference is
            <= this value, the unmapped region is considered a candidate for
            incorporation into a single EC spanning the two original ECs via
            DP filling.
        min_seq_similarity: if the difference in length between an unmapped
            region framed by two ECs and its corresponding gap in the reference
            is <= max_discrepancy AND the score of global alignment is >= 
            min_seq_similarity * (length of unmapped region), the unmapped
            region is incorporated into a single EC spanning the two original
            ECs via DP filling. See needlemanWunsch.matchCost() for the
            substitution matrix used.
        substitution_matrix: 6 x 6 substitution matrix (numpy object or list
            of lists) for scoring filling and framing alignments; rows and
            columns correspond to ACGTN-, where N is aNy and - is a gap.
            Default: +1 for match, -2 for gap, -1 for everything else.

        Return value: tuple (exons, introns).
            -exons is a dictionary; each key is a strand (i.e., a tuple
                (rname, reverse_strand)), and its corresponding value is a list
                of tuples (pos, end_pos), each of which denotes an exonic chunk
                (EC). rname is the SAM-format RNAME---typically a chromosome.
                reverse_strand is True iff the EC's sense strand is the
                reverse strand. The EC spans the interval [pos, end_pos).
            -introns is a dictionary; each key is a strand (i.e., a tuple
                (rname, reverse_strand)), and its corresponding value is a list
                of tuples (pos, end_pos, five_prime_displacement,
                three_prime_displacement), each of which denotes an intron.
                rname contains the SAM-format RNAME --- typically a chromosome.
                reverse_strand is True iff the intron's sense strand is the
                reverse strand. The intron spans the interval [pos, end_pos).
                Assume the sense strand is the forward strand; that is, if the
                sense strand is the reverse strand, consider the reversed
                complements of both the readlet and its parent read.
                five_prime_displacement is the displacement of the 5' end of
                the intron from the 5' end of the read, while
                three_prime_displacement is the displacement of the 3' end of
                the intron from the 3' end of the read.
    """
    composed = composed_and_sorted_readlets(readlets, min_strand_readlets)
    read_seq = read_seq.upper()
    reversed_complement_read_seq = read_seq[::-1].translate(
            string.maketrans('ATCG', 'TAGC')
        )
    introns, exons = {}, {}
    for strand in composed:
        introns[strand], exons[strand] = [], []
        rname, reverse_strand = strand
        if reverse_strand:
            '''Handle reverse strand reads the same way forward strands are
            handled.'''
            current_read_seq = reversed_complement_read_seq
        else:
            current_read_seq = read_seq
        read_seq_size = len(read_seq)
        last_pos, last_end_pos, last_displacement = composed[strand][0]
        unmapped_displacement = last_displacement + last_end_pos \
                - last_pos
        if last_displacement:
            '''If last_displacement isn't 0, check if region to the left should
            be filled.'''
            if needlemanWunsch.needlemanWunsch(
                        current_read_seq[:last_displacement],
                        fasta_object.fetch_sequence(rname, 
                            last_pos - last_displacement, last_pos - 1),
                        substitution_matrix
                    )[0] >= min_seq_similarity * last_displacement:
                # Fill
                last_pos -= last_displacement
                last_displacement = 0
        for pos, end_pos, displacement in composed[strand][1:]:
            if last_displacement >= displacement or \
                last_displacement + last_end_pos - last_pos \
                    >= displacement + end_pos - pos:
                '''Example cases handled:
                The 5' or 3' end of EC #1 isn't to the left of the 5'  or 3'
                end of EC #2 along the read:

                        5'                                       3'
                                             EC #1
                Read      |--------------=================
                                        ===================-----|
                                              EC #2

                                             EC #1
                Read      |----------=======================
                                        ===================-----|
                                              EC #2


                Read      |-----=============------=============|
                                    EC #2              EC #1

                These situations are pathological. Throw out the entire read by
                returning empty exon and intron lists.'''
                return {}, {}
            reference_distance = pos - last_end_pos
            read_distance = displacement - unmapped_displacement
            discrepancy = reference_distance - read_distance
            call_exon, call_intron = False, False
            if not read_distance:
                if pos - last_end_pos < min_intron_size:
                    '''Example case handled:
                                        EC #1                   EC #2
                    Read       |=====================|=====================|
                                                 
                    Reference ...====================|====================...    
                                      EC #1                   EC #2
                                      (EC #1 and #2 are allowed to
                                        overlap or be separated by up 
                                        to min_intron_size in reference)
                    If there are no bases between the ECs in the read
                    sequence and almost no bases between the ECs in 
                    the reference sequence, merge the ECs: last_displacement 
                    and last_pos should remain the same on next iteration, 
                    but last_end_pos must change. Note that this case
                    subsumes the outside possibility that EC #1 overlaps
                    EC #2 by as much the constraint that EC #2 doesn't begin 
                    before EC #1 on the reference allows. This is likely an 
                    insertion in the read with respect to the reference, and
                    the ECs are still merged.'''
                    unmapped_displacement = end_pos - pos + displacement
                    last_end_pos = end_pos
                else:
                    '''pos - last_end_pos >= min_intron_size
                    Example case handled:
                                       EC #1                   EC #2
                    Read       |=====================|=====================|
                                                     /\
                    Reference ...====================--====================...    
                                     EC #1         intron         EC #2
                    If there are no bases between the ECs in the read sequence 
                    and the size of the candidate intron is >= min_intron_size,
                    call EC #1 and intron.'''
                    call_exon, call_intron = True, True
            else:
                if read_distance > 0:
                    '''Example case handled:
                                        EC #1        UMR      EC #2
                    Read          |==============-----------========|        
                                               /             \
                    Reference ...==============---------------========...
                                     EC #1         intron       EC #2
                    UMR = unmapped region.
                    The displacement of EC #2's left end is to the right of the
                    displacement of EC #1's right end, and there is an unmapped
                    read region between them. Extend the unmapped region by one
                    nucleotide on either side; splice junctions will have to be
                    determined more precisely. See past if-else.'''
                    last_end_pos -= 1
                    pos += 1
                    unmapped_displacement -= 1
                    displacement += 1
                    read_distance += 2
                else:
                    '''read_distance < 0
                    Example case handled:
                                      EC #1                
                    Read          |=====================        EC #2
                                                ========================|
                    Reference    ...=============------------------=======...
                                        EC #1          intron       EC #2
                    The displacement of EC #2's left end is to the left of the 
                    displacement of EC #1's right end; at least a pair of
                    readlets, one from each EC, overlaps on the read. Call the
                    overlap + one nucleotide on either side the unmapped
                    region; splice junctions will have to be determined more
                    precisely. See past if-else.'''
                    unmapped_displacement, displacement = \
                        displacement - 1, unmapped_displacement + 1
                    read_distance = -read_distance + 2
                    last_end_pos -= read_distance - 1
                    pos += read_distance - 1
                # Now decide whether to DP fill or DP frame
                if abs(discrepancy) <= max_discrepancy:
                    # DP Fill
                    if needlemanWunsch.needlemanWunsch(
                            current_read_seq[
                                unmapped_displacement:displacement
                            ],
                            fasta_object.fetch_sequence(rname, last_end_pos, 
                                pos - 1), 
                            substitution_matrix
                        )[0] >= min_seq_similarity * read_distance:
                        '''If the unmapped region should be filled,
                        last_displacement and last_pos should remain the same
                        on next iteration, but last_end_pos must change; two
                        ECs are merged.'''
                        unmapped_displacement = end_pos - pos + displacement
                        last_end_pos = end_pos
                    else:
                        '''If the unmapped region should not be filled, ignore
                        it, and don't merge ECs. Call only EC #1.'''
                        call_exon = True
                elif discrepancy > max_discrepancy:
                    '''Do DP framing: compute how to distribute unmapped bases
                    between ECs.'''
                    splits = \
                        unmapped_region_splits(
                            current_read_seq[unmapped_displacement:
                                displacement], 
                            fasta_object.fetch_sequence(rname,
                                last_end_pos,
                                last_end_pos + read_distance - 1), 
                            fasta_object.fetch_sequence(rname,
                                pos - read_distance, pos - 1)
                        )
                    '''Decide which split to use: choose the smallest
                    medoid index.'''
                    nonintegral_median = np.median(splits)
                    split = splits[np.argmin(abs(splits - nonintegral_median))]
                    pos += split - read_distance
                    displacement += split - read_distance
                    last_end_pos += split
                    call_exon, call_intron = True, True
                else: 
                    '''discrepancy < -max_discrepancy; is also likely large
                    insertion with respect to reference, but not too large:
                    EC #2 never begins before EC #1 on the reference.
                    Again, merge ECs.

                    Example case handled:
                                      EC #1       UMR          EC #2               
                    Read          |==========--------------==============|

                    Reference        ...==========---==============...
                                           EC #1  gap     EC #2
                    UMR = unmapped region.
                    '''
                    unmapped_displacement = end_pos - pos + displacement
                    last_end_pos = end_pos
            if call_intron:
                # Call the reference region between the two ECs an intron.
                introns[strand].append((last_end_pos, pos, displacement, 
                                        len(read_seq) - displacement))
            if call_exon:
                '''Push ONLY the first EC to the exon list. (The next EC
                may get merged into another EC on another iteration.)'''
                exons[strand].append((last_pos, last_end_pos))
                unmapped_displacement = end_pos - pos + displacement
                (last_pos, last_end_pos, last_displacement) = \
                    (pos, end_pos, displacement)
        '''Final exonic chunk must still be called since it won't get merged 
        with any other chunks. Check to see if region to right of chunk needs 
        filling first.'''
        unmapped_base_count = read_seq_size - unmapped_displacement
        if unmapped_displacement != read_seq_size:
            if needlemanWunsch.needlemanWunsch(
                                current_read_seq[unmapped_displacement:],
                                fasta_object.fetch_sequence(rname,
                                    last_end_pos, 
                                    last_end_pos + unmapped_base_count - 1), 
                                substitution_matrix
                            )[0] >= min_seq_similarity * unmapped_base_count:
                # Fill
                last_end_pos += unmapped_base_count
        exons[strand].append((last_pos, last_end_pos))
    # Kill empty exon and intron lists
    to_delete = []
    for strand in exons:
        if exons[strand] == []: to_delete.append(strand)
    for strand in to_delete:
        del exons[strand]
    to_delete = []
    for strand in introns:
        if introns[strand] == []: to_delete.append(strand)
    for strand in to_delete:
        del introns[strand]
    return exons, introns

class BowtieOutputThread(threading.Thread):
    """ Processes Bowtie alignments, emitting tuples for exons and introns. """
    
    def __init__(self, input_stream, fasta_object, readletized=False,
        unmapped_stream=None, output_stream=sys.stdout,
        exon_differentials=True, exon_intervals=False, splice_sam=True,
        verbose=False, bin_size=10000, min_intron_size=5,
        min_strand_readlets=1, max_discrepancy=2, min_seq_similarity=0.85,
        max_intron_size=100000, intron_partition_overlap=20,
        substitution_matrix=needlemanWunsch.matchCost(), 
        report_multiplier=1.2):
        """ Constructor for BowtieOutputThread.

            input_stream: where to retrieve Bowtie's SAM output, typically a
                Bowtie process's stdout.
            fasta_object: object of class fasta.fasta corresponding to FASTA
                reference; used for realignment of unmapped regions between
                exonic chunks.
            readletized: True if input contains readlets; if False, input
                contains whole reads.
            unmapped_stream: where to write reads Bowtie can't map, possibly
                for later readletizing; typically, this is a file stream. No
                unmapped reads are written if unmapped_stream is None. Ignored
                if readletized=True.
            output_stream: where to emit exon and intron tuples; typically,
                this is sys.stdout.
            exon_differentials: True iff EC differentials are to be emitted.
            exon_intervals: True iff EC intervals are to be emitted.
            splice_sam: True iff SAM with spliced alignments is to be emitted.
                Ignored if readletized is False.
            verbose: True if alignments should occasionally be written 
                to stderr.
            bin_size: genome is partitioned in units of bin_size for later load
                balancing.
            min_intron_size: introns smaller than this number of bases are 
                filtered out.
            min_strand_readlets: exons and introns are called on a strand iff 
                the number of readlets that align to the strand is >= this
                number.
            max_discrepancy: if the difference in length between an unmapped 
                region framed by two ECs and its corresponding gap in the
                reference is <= this value, the unmapped region is considered a
                candidate for incorporation into a single EC spanning the two
                original ECs via DP filling.
            min_seq_similarity: if the difference in length between an unmapped
                region framed by two ECs and its corresponding gap in the
                reference is <= max_discrepancy AND the score of global
                alignment is >=
                min_seq_similarity * (length of unmapped region), the unmapped
                region is incorporated into a single EC spanning the two
                original ECs via DP filling. See  needlemanWunsch.matchCost()
                for the substitution matrix used.
            max_intron_size: an intron of that spans more than this number of
                bases is suppressed from output.
            intron_partition_overlap: number of bases to subtract from
                reference start position and add to reference end position of
                intron when computing genome partitions it is in.
            substitution_matrix: 6 x 6 substitution matrix (numpy object or
                list of lists) for scoring filling and framing alignments; rows
                and columns correspond to ACGTN-, where N is aNy and - is a
                gap. Default: +1 for match, -2 for gap, -1 for everything else.
            report_multiplier: if verbose is True, the line number of an
                alignment written to stderr increases exponentially with base
                report_multiplier.
        """
        super(BowtieOutputThread, self).__init__()
        self.daemon = True
        self.input_stream = input_stream
        self.readletized = readletized
        self.unmapped_stream = unmapped_stream
        self.output_stream = output_stream
        self.fasta_object = fasta_object
        self.verbose = verbose
        self.bin_size = bin_size
        self.min_strand_readlets = min_strand_readlets
        self.max_discrepancy = max_discrepancy
        self.min_seq_similarity = min_seq_similarity
        self.report_multiplier = report_multiplier
        self.exon_differentials = exon_differentials
        self.exon_intervals = exon_intervals
        self.splice_sam = splice_sam
        self.max_intron_size = max_intron_size
        self.intron_partition_overlap = intron_partition_overlap
        self.substitution_matrix = substitution_matrix

    def run(self):
        """ Prints exons for reads and exons/introns for readlets.

            Overrides default method containing thread activity.

            No return value.
        """
        global output_line_count
        next_report_line = 0
        if not self.readletized:
            for i, line in enumerate(self.input_stream):
                # Skip header line
                if line[0] == '@': continue
                # Variable abbreviations below mirror SAM spec
                tokens = line.rstrip().split('\t')
                (qname, flag, rname, pos, mapq, cigar, rnext,
                    pnext, tlen, seq, qual) = tokens[:11]
                flag = int(flag)
                pos = int(pos)
                '''Find XM:i field, which is 1 if read had several valid
                alignments, but all were suppressed because bowtie -m 1 was
                invoked. See Bowtie documentation.'''
                multimapped = False
                for field in tokens[::-1]:
                    if field == 'XM:i:1' and flag == 4:
                        # If -m ceiling of 1 is saturated and read is unmapped
                        multimapped = True
                        break
                if self.verbose and next_report_line == i:
                    print >>sys.stderr, \
                        'SAM output record %d: rdname="%s", flag=%d' \
                        % (i, qname, flag)
                    next_report_line = int((next_report_line + 1)
                        * self.report_multiplier + 1) - 1
                if flag != 4:
                    '''Read is mapped; the full alignment is to be called as 
                    an exonic chunk (EC). Kill mate information in qname 
                    so rest of pipeline associates mates.'''
                    reverse_strand_string = '-' if (flag & 16) != 0 else '+'
                    seq_size = len(seq)
                    end_pos = pos + seq_size
                    sample_label = sample.parseLab(qname[:-2])
                    partitions = partition.partition(rname, pos, 
                        end_pos, self.bin_size)
                    if self.exon_differentials:
                        for (partition_id, 
                            partition_start, partition_end) in partitions:
                            # Print increment at interval start
                            assert pos < partition_end
                            print >>self.output_stream, \
                                'exon_diff\t%s%s\t%s\t%d\t1' \
                                % (partition_id, reverse_strand_string, 
                                    sample_label, max(partition_start, pos))
                            output_line_count += 1
                            assert end_pos > partition_start
                            if end_pos < partition_end:
                                '''Print decrement at interval end iff exon
                                ends before partition ends.'''
                                print >>self.output_stream, \
                                    'exon_diff\t%s%s\t%s\t%d\t-1' \
                                    % (partition_id, reverse_strand_string, 
                                        sample_label, end_pos)
                                output_line_count += 1
                    if self.exon_intervals:
                        for partition_id, _, _ in partitions:
                            print >>self.output_stream, \
                                'exon_ival\t%s%s\t%d\t%d\t%s' \
                                % (partition_id, reverse_strand_string, pos, 
                                    end_pos, sample_label)
                            output_line_count += 1
                    if self.splice_sam:
                        print >>self.output_stream, ('%s\t'*11 + '%s') \
                                % ('splice_sam', qname[:-2], flag, rname,
                                    str(pos), mapq, str(seq_size) + 'M', rnext,
                                    pnext, tlen, seq, qual)
                elif self.unmapped_stream is not None and not multimapped:
                    '''Write only reads with no possible alignments to
                    unmapped_stream.'''
                    print >>self.unmapped_stream, '%s\t%s\t%s' % (qname, 
                        seq, qual)
        else:
            # Input is readletized, and readlets must be composed
            '''Create dictionary for gathering aligned readlets belonging
            to same read.'''
            collected_readlets = {}
            '''Create dictionary for counting readlets, aligned or not,
            belonging to same read.'''
            readlet_count = {}
            for i, line in enumerate(self.input_stream):
                # Skip header line
                if line[0] == '@': continue
                # Variable abbreviations below mirror SAM spec
                (qname, flag, rname, pos, mapq, cigar, rnext,
                    pnext, tlen, seq, qual) = line.rstrip().split('\t')[:11]
                flag = int(flag)
                pos = int(pos)
                if self.verbose and next_report_line == i:
                    print >>sys.stderr, \
                        'SAM output record %d: rdname="%s", flag=%d' \
                        % (i, qname, flag)
                    next_report_line = int((next_report_line + 1)
                        * self.report_multiplier + 1) - 1
                '''Recall that readlet name is in the following format,
                where all semicolons are ASCII unit separators (\x1f):
                original name;0/1/2 (single- or paired-end label);
                displacement of readlet's 5' end from read's 5' end;
                displacement of readlet's 3' end from read's 3' end;
                read sequence;quality sequence;
                number of readlets in read.'''
                (qname, paired_label, five_prime_displacement, 
                    three_prime_displacement, 
                    read_seq, qual_seq, total_readlets) = qname.split('\x1f')
                total_readlets = int(total_readlets)
                if not readlet_count.has_key((qname, paired_label)):
                    readlet_count[(qname, paired_label)] = 1
                else:
                    readlet_count[(qname, paired_label)] += 1
                if flag != 4:
                    # Readlet is mapped
                    '''All output positions will be with respect to 5' end of
                    forward strand. Note that seq is reverse-complemented
                    readlet if sense strand is reverse strand, but
                    read_seq is NEVER reverse-complemented.'''
                    reverse_strand = (flag & 16) != 0
                    if reverse_strand:
                        '''seq is reverse-complemented; displacement of 
                        readlet's 3' end from read's 3' end is displacement of 
                        readlet's 5' end from read's 5' end on complementary
                        (forward) strand.'''
                        displacement = int(three_prime_displacement)
                    else:
                        displacement = int(five_prime_displacement)
                    if not collected_readlets.has_key((qname, paired_label)):
                        collected_readlets[(qname, paired_label)] = []
                    collected_readlets[(qname, paired_label)].append(
                                (rname, reverse_strand, pos, pos + len(seq), 
                                    displacement, read_seq)
                            )
                if readlet_count[(qname, paired_label)] == total_readlets \
                    and collected_readlets.has_key((qname, paired_label)):
                    exons, introns = exons_and_introns_from_read(
                        self.fasta_object, read_seq, [el[0:5] for el in \
                            collected_readlets[(qname, paired_label)]],
                        min_strand_readlets=self.min_strand_readlets,
                        max_discrepancy=self.max_discrepancy,
                        min_seq_similarity=self.min_seq_similarity,
                        substitution_matrix=self.substitution_matrix
                    )
                    '''Kill mate information in qname so rest of pipeline
                    associates mates.'''
                    sample_label = sample.parseLab(qname[:-2])
                    if self.exon_differentials:
                        for exon_strand in exons:
                            exon_rname, exon_reverse_strand = exon_strand
                            for exon_pos, exon_end_pos in exons[exon_strand]:
                                partitions = partition.partition(exon_rname,
                                    exon_pos, exon_end_pos, self.bin_size)
                                exon_reverse_strand_string = '-' if \
                                    exon_reverse_strand else '+'
                                for (partition_id, partition_start, 
                                        partition_end) in partitions:
                                    assert exon_pos < partition_end
                                    # Print increment at interval start
                                    print >>self.output_stream, \
                                        'exon_diff\t%s%s\t%s\t%d\t1' \
                                        % (partition_id, 
                                            exon_reverse_strand_string,
                                            sample_label, 
                                            max(partition_start, exon_pos))
                                    output_line_count += 1
                                    assert exon_end_pos > partition_start
                                    if exon_end_pos < partition_end:
                                        '''Print decrement at interval end iff 
                                        exon ends before partition ends.'''
                                        print >>self.output_stream, \
                                            'exon_diff\t%s%s\t%s\t%d\t-1' \
                                            % (partition_id, 
                                                exon_reverse_strand_string,
                                                sample_label, exon_end_pos)
                                        output_line_count += 1
                    if self.exon_intervals:
                        for exon_strand in exons:
                            exon_rname, exon_reverse_strand = exon_strand
                            for exon_pos, exon_end_pos in exons[exon_strand]:
                                partitions = partition.partition(exon_rname,
                                    exon_pos, exon_end_pos, self.bin_size)
                                exon_reverse_strand_string = '-' if \
                                    exon_reverse_strand else '+'
                                for partition_id, _, _ in partitions:
                                    print >>self.output_stream, \
                                        'exon_ival\t%s%s\t%d\t%d\t%s' \
                                        % (partition_id, 
                                            exon_reverse_strand_string,
                                            exon_pos, exon_end_pos, 
                                            sample_label)
                                    output_line_count += 1
                    # Print introns
                    for intron_strand in introns:
                        intron_rname, intron_reverse_strand = intron_strand
                        for (intron_pos, intron_end_pos,
                                intron_five_prime_displacement, 
                                intron_three_prime_displacement) in \
                                introns[intron_strand]:
                            intron_reverse_strand_string = '-' if \
                                intron_reverse_strand else '+'
                            if intron_end_pos - intron_pos \
                                > self.max_intron_size:
                                if self.verbose: 
                                    print >> sys.stderr, 'Intron of size > ' \
                                        'max-intron-size = %d' \
                                        ' filtered at %s:%d-%d' \
                                        % (self.max_intron_size, intron_rname, 
                                            intron_pos, intron_end_pos)
                                    output_line_count += 1
                                    continue
                            partitions = partition.partition(intron_rname,
                                intron_pos, intron_pos + 1, self.bin_size,
                                fudge=self.intron_partition_overlap)
                            for (partition_id, partition_start, 
                                    partition_end) in partitions:
                                print >>self.output_stream, \
                                    'intron\t%s%s\t%s\t%d\t%d\t%d\t%d' \
                                    % (partition_id,
                                        intron_reverse_strand_string,
                                        sample_label, intron_pos,
                                        intron_end_pos, 
                                        intron_five_prime_displacement,
                                        intron_three_prime_displacement)
                                output_line_count += 1
                    if self.splice_sam:
                        '''Print SAM with each line encoding candidate introns
                        from a single read. NO INTRONS ARE FILTERED.'''
                        for intron_strand in introns:
                            intron_rname, intron_reverse_strand = intron_strand
                            strand_introns = introns[intron_strand]
                            cigar_list = []
                            cigar_list.append('%dM' \
                                                % strand_introns[0][2])
                            last_intron = strand_introns[0]
                            for intron in strand_introns[1:]:
                                cigar_list.append('%dN' % (last_intron[1]
                                                            - last_intron[0]))
                                cigar_list.append('%dM' % (intron[2]
                                                            - last_intron[2]))
                                last_intron = intron
                            cigar_list.append('%dN' \
                                                % (strand_introns[-1][1]
                                                     - strand_introns[-1][0]))
                            cigar_list.append('%dM' % \
                                                strand_introns[-1][3])
                            '''First column is "splice_sam"; other 11 columns
                            are standard SAM. See SAM format specification
                            for details.'''
                            print >>self.output_stream, ('%s\t'*11 + '%s') \
                                % ('splice_sam', qname[:-2],
                                    '16' if intron_reverse_strand else '0',
                                    intron_rname, str(strand_introns[0][0] -
                                        strand_introns[0][2]), mapq, 
                                    ''.join(cigar_list), rnext, pnext, tlen, 
                                    read_seq, qual_seq)
                    del readlet_count[(qname, paired_label)]
                    del collected_readlets[(qname, paired_label)]

def go(reference_fasta, input_stream=sys.stdin, output_stream=sys.stdout,
    bowtie_exe="bowtie", bowtie_index_base="genome", bowtie_args=None,
    temp_dir_path=tempfile.mkdtemp(), archive=None, bin_size=10000,
    verbose=False, read_filename='reads.tsv', readlet_filename='readlets.tsv',
    unmapped_filename='unmapped.tsv', exon_differentials=True,
    exon_intervals=False, splice_sam=True, min_readlet_size=8,
    max_readlet_size=25, readlet_interval=5, capping_fraction=.75,
    min_strand_readlets=1, max_discrepancy=2, min_seq_similarity=0.85,
    min_intron_size=5, max_intron_size=100000, intron_partition_overlap=20, 
    substitution_matrix=needlemanWunsch.matchCost(), report_multiplier=1.2):
    """ Runs Rail-RNA-align.

        Two passes of Bowtie are run. The first attempts to align full reads.
        Mapped reads are emitted as exonic chunks. Unmapped reads are then
        segmented into readlets, which are aligned on second pass of Bowtie.
        Readlets belonging to the same read are used to infer introns and other
        exonic chunks, which are also emitted.

        Input (read from input_stream)---
        Tab-delimited input tuple columns in a mix of any of the following
        three formats:
        Format 1 (single-end, 3-column):
        1. Name
        2. Nucleotide sequence
        3. Quality sequence
        Format 2 (paired-end, 5-column):
        1. Name
        2. Nucleotide sequence for mate 1
        3. Quality sequence for mate 1
        4. Nucleotide sequence for mate 2
        5. Quality sequence for mate 2
        Format 3 (paired, 6-column):
        1. Name for mate 1
        2. Nucleotide sequence for mate 1
        3. Quality sequence for mate 1
        4. Name for mate 2
        5. Nucleotide sequence for mate 2
        6. Quality sequence for mate 2

        Output (written to output_stream)---
        A given RNAME sequence is partitioned into intervals ("bins") of some 
        user-specified length (see partition.py) for later load balancing.

        Exonic chunks (aka ECs; two formats --- either or both may be emitted):

        Format 1 (exon_ival); tab-delimited output tuple columns:
        1. Reference name (RNAME in SAM format) + ';' + bin number +  
        '+' or '-' indicating which strand is the sense strand
        2. Sample label
        3. EC start (inclusive) on forward strand
        4. EC end (exclusive) on forward strand

        Format 2 (exon_differential); tab-delimited output tuple columns:
        1. Reference name (RNAME in SAM format) + ';' + bin number +  
        '+' or '-' indicating which strand is the sense strand
        2. Sample label
        3. max(EC start, bin start) (inclusive) on forward strand IFF next 
        column is +1 and EC end (exclusive) on forward strand IFF next column
        is -1.
        4. +1 or -1.

        Introns

        Tab-delimited output tuple columns:
        1. Reference name (RNAME in SAM format) + ';' + bin number +  
        '+' or '-' indicating which strand is the sense strand
        2. Sample label
        3. Intron start (inclusive) on forward strand
        4. Intron end (exclusive) on forward strand
        5. Number of nucleotides between 5' end of intron and 5' end of read
        from which it was inferred, ASSUMING THE SENSE STRAND IS THE FORWARD
        STRAND. That is, if the sense strand is the reverse strand, this is the
        distance between the 5' end of the reverse-complemented read and the 5'
        end of the reverse-complemented intron.
        6. Number of nucleotides between 3' end of intron and 3' end of read
        from which it was inferred, ASSUMING THE SENSE STRAND IS THE FORWARD
        STRAND.

        SAM (splice_sam):

        Standard 11-column SAM output, with each line corresponding to a
        spliced alignment.

        ALL OUTPUT COORDINATES ARE 1-INDEXED.

        reference_fasta: filename, including path, of the reference fasta.
        input_stream: where to find input reads.
        output_stream: where to emit exonic chunks and introns.
        bowtie_exe: filename of Bowtie executable; include path if not in
            $PATH.
        bowtie_index_base: the basename of the Bowtie index files associated
            with reference_fasta.
        bowtie_args: string containing precisely extra command-line arguments
            to pass to Bowtie, e.g., "--tryhard --best"; or None.
        temp_dir_path: path of temporary directory for storing intermediate
            alignments; archived if archive is not None.
        archive: directory name, including path, to which temp_dir_path should
            be renamed when script is complete; or None if temp_dir_path
            should be trashed.
        bin_size: genome is partitioned in units of bin_size for later load
            balancing.
        verbose: True iff more informative messages should be written to
            stderr.
        read_filename: The file, excluding path, for storing reads before
            alignment with Bowtie. Archived if archive is not None.
        readlet_filename: The file, excluding path, for storing readlets before
            alignment with Bowtie.
        unmapped_filename: The file, excluding path, for storing reads unmapped
            after Bowtie's first pass.
        min_readlet_size: "capping" readlets (that is, readlets that terminate
            at a given end of the read) are never smaller than this value.
            Ignored if readletize=False.
        max_readlet_size: size of every noncapping readlet. Ignored if 
            readletize=False.
        readlet_interval: number of bases separating successive readlets along
            the read. Ignored if readletize=False.
        capping_fraction: successive capping readlets on a given end of a read
            are tapered in size exponentially with fractional base
            capping_fraction. Ignored if readletize=False.
        exon_differentials: True iff EC differentials are to be emitted.
        exon_intervals: True iff EC intervals are to be emitted.
        splice_sam: True iff SAM with spliced alignments is to be emitted.
        min_strand_readlets: exons and introns are called on a strand iff 
            the number of readlets that align to the strand is >= this number.
        max_discrepancy: if the difference in length between an unmapped region
            framed by two ECs and its corresponding gap in the reference is <=
            this value, the unmapped region is considered a candidate for
            incorporation into a single EC spanning the two original ECs via
            DP filling.
        min_seq_similarity: if the difference in length between an unmapped
            region framed by two ECs and its corresponding gap in the reference
            is <= max_discrepancy AND the score of global alignment is >=
            min_seq_similarity * (length of unmapped region), the unmapped
            region is incorporated into a single EC spanning the two original
            ECs via DP filling. See needlemanWunsch.matchCost() for the
            substitution matrix used.
        min_intron_size: introns smaller than this number of bases are filtered
            out.
        max_intron_size: an intron of that spans more than this number of bases 
            is suppressed from output.
        intron_partition_overlap: number of bases to subtract from reference
            start position and add to reference end position of intron when
            computing genome partitions it is in.
        substitution_matrix: 6 x 6 substitution matrix (numpy object or list of
            lists) for scoring filling and framing alignments; rows and columns
            correspond to ACGTN-, where N is aNy and - is a gap.
            Default: +1 for match, -2 for gap, -1 for everything else.
        report_multiplier: if verbose is True, the line number of an alignment,
            read, or first readlet of a read written to stderr increases
            exponentially with base report_multiplier.

        No return value.
    """
    import time
    start_time = time.time()

    read_filename = os.path.join(temp_dir_path, read_filename)
    with open(read_filename, 'w') as read_stream:
       write_reads(
            read_stream, input_stream=input_stream, readletize=False, 
            verbose=verbose, report_multiplier=report_multiplier
        )
    # First-pass Bowtie
    bowtie_process, bowtie_command, threads = bowtie.proc(
            bowtieExe=bowtie_exe, bowtieIdx=bowtie_index_base,
            readFn=read_filename, bowtieArgs=bowtie_args, sam=True,
            stdoutPipe=True, stdinPipe=False
        )
    fasta_object = fasta.fasta(reference_fasta)
    unmapped_filename = os.path.join(temp_dir_path, unmapped_filename)
    with open(unmapped_filename, 'w') as unmapped_stream:
        output_thread = BowtieOutputThread(
                bowtie_process.stdout, fasta_object,
                readletized=False, 
                unmapped_stream=unmapped_stream, 
                exon_differentials=exon_differentials, 
                exon_intervals=exon_intervals, 
                bin_size=bin_size,
                verbose=verbose, 
                output_stream=output_stream,
                min_intron_size=args.min_intron_size,
                min_strand_readlets=min_strand_readlets, 
                max_discrepancy=max_discrepancy, 
                min_seq_similarity=min_seq_similarity, 
                max_intron_size=max_intron_size,
                intron_partition_overlap=intron_partition_overlap,
                substitution_matrix=substitution_matrix,
                report_multiplier=report_multiplier
            )
        threads.append(output_thread)
        output_thread.start()
        # Join threads to pause execution in main thread
        for thread in threads:
            if verbose: print >>sys.stderr, 'Joining thread...'
            thread.join()
            if verbose: print >>sys.stderr, "    ...joined!"

    if verbose: print >>sys.stderr, 'Bowtie\'s first pass is finished.'

    readlet_filename = os.path.join(temp_dir_path, readlet_filename)
    with open(readlet_filename, 'w') as readlet_stream:
        with open(unmapped_filename) as unmapped_stream:
            write_reads(
                readlet_stream, input_stream=unmapped_stream, readletize=True, 
                min_readlet_size=min_readlet_size, 
                max_readlet_size=max_readlet_size,
                readlet_interval=readlet_interval,
                capping_fraction=capping_fraction, verbose=verbose, 
                report_multiplier=report_multiplier
            )
        # Second-pass Bowtie
        bowtie_process, bowtie_command, threads = bowtie.proc(
                bowtieExe=bowtie_exe, bowtieIdx=bowtie_index_base,
                readFn=readlet_filename, bowtieArgs=bowtie_args, sam=True,
                stdoutPipe=True, stdinPipe=False
            )

    output_thread = BowtieOutputThread(
            bowtie_process.stdout, fasta_object, 
            readletized=True, unmapped_stream=None,
            exon_differentials=exon_differentials, 
            exon_intervals=exon_intervals,
            splice_sam=splice_sam, 
            bin_size=bin_size,
            verbose=verbose, 
            output_stream=output_stream,
            min_intron_size=args.min_intron_size,
            min_strand_readlets=min_strand_readlets, 
            max_discrepancy=max_discrepancy, 
            min_seq_similarity=min_seq_similarity, 
            max_intron_size=max_intron_size,
            intron_partition_overlap=intron_partition_overlap,
            substitution_matrix=substitution_matrix,
            report_multiplier=report_multiplier
        )
    threads.append(output_thread)
    output_thread.start()
    # Join threads to pause execution in main thread
    for thread in threads:
        if verbose: print >>sys.stderr, 'Joining thread...'
        thread.join()
        if verbose: print >>sys.stderr, '    ...joined!'

    if verbose: print >>sys.stderr, 'Bowtie\'s second pass is finished.'
    output_stream.flush()

    if archive is not None:
        # Rename temporary directory for archiving
        os.rename(temp_dir_path, archive)
    else:
        # Kill temporary directory
        import shutil
        shutil.rmtree(temp_dir_path)

    print >> sys.stderr, 'DONE with align.py; in/out = %d/%d; ' \
        'time=%0.3f s' % (input_line_count, output_line_count,
                                time.time() - start_time)

# "Main"
if not args.test:
    temp_dir_path = tempfile.mkdtemp()
    if args.verbose:
        print >>sys.stderr, 'Creating temporary directory %s' \
            % temp_dir_path
<<<<<<< HEAD
    go(args.refseq, bowtie_exe=args.bowtie_exe,
        bowtie_index_base=args.bowtie_idx,
        bowtie_args=bowtie_args, temp_dir_path=temp_dir_path,
        archive=os.path.join(
                args.archive, str(os.getpid())
            ) if args.archive is not None else None, 
        verbose=args.verbose, 
        bin_size=args.partition_length,
        read_filename='reads.tsv', 
        readlet_filename='readlets.tsv',
        unmapped_filename='unmapped.tsv', 
        exon_differentials=args.exon_differentials,
        exon_intervals=args.exon_intervals,
        splice_sam=args.splice_sam,
        min_readlet_size=args.min_readlet_size, 
        max_readlet_size=args.max_readlet_size,
        readlet_interval=args.readlet_interval,
        capping_fraction=args.capping_fraction, 
        min_strand_readlets=args.min_strand_readlets,
        max_discrepancy=args.max_discrepancy,
        min_seq_similarity=args.min_seq_similarity, 
        max_intron_size=args.max_intron_size,
        intron_partition_overlap=args.intron_partition_overlap,
        substitution_matrix=needlemanWunsch.matchCost(),
        report_multiplier=args.report_multiplier)
=======
    if args.sam_output_file is None:
        go(args.refseq, bowtie_exe=args.bowtie_exe,
            bowtie_index_base=args.bowtie_idx,
            bowtie_args=bowtie_args, temp_dir_path=temp_dir_path,
            archive=os.path.join(
                    args.archive, str(os.getpid())
                ) if args.archive is not None else None, 
            verbose=args.verbose, 
            sam_stream=None,
            bin_size=args.partition_length,
            read_filename='reads.tsv', 
            readlet_filename='readlets.tsv',
            unmapped_filename='unmapped.tsv', 
            exon_differentials=args.exon_differentials,
            exon_intervals=args.exon_intervals,
            min_readlet_size=args.min_readlet_size, 
            max_readlet_size=args.max_readlet_size,
            readlet_interval=args.readlet_interval,
            capping_fraction=args.capping_fraction, 
            min_strand_readlets=args.min_strand_readlets,
            max_discrepancy=args.max_discrepancy,
            min_seq_similarity=args.min_seq_similarity, 
            max_intron_size=args.max_intron_size,
            intron_partition_overlap=args.intron_partition_overlap,
            substitution_matrix=needlemanWunsch.matchCost(),
            report_multiplier=args.report_multiplier)
    else:
        mkdir_quiet(os.path.dirname(args.sam_output_file))
        with open(args.sam_output_file, 'w') as sam_stream:
            go(args.refseq, bowtie_exe=args.bowtie_exe,
                bowtie_index_base=args.bowtie_idx,
                bowtie_args=bowtie_args, temp_dir_path=temp_dir_path,
                archive=os.path.join(
                        args.archive, str(os.getpid())
                    ) if args.archive is not None else None, 
                verbose=args.verbose, 
                sam_stream=sam_stream,
                bin_size=args.partition_length,
                read_filename='reads.tsv', 
                readlet_filename='readlets.tsv',
                unmapped_filename='unmapped.tsv', 
                exon_differentials=args.exon_differentials,
                exon_intervals=args.exon_intervals,
                min_readlet_size=args.min_readlet_size, 
                max_readlet_size=args.max_readlet_size,
                readlet_interval=args.readlet_interval,
                capping_fraction=args.capping_fraction, 
                min_strand_readlets=args.min_strand_readlets,
                max_discrepancy=args.max_discrepancy,
                min_seq_similarity=args.min_seq_similarity, 
                max_intron_size=args.max_intron_size,
                intron_partition_overlap=args.intron_partition_overlap,
                substitution_matrix=needlemanWunsch.matchCost(),
                report_multiplier=args.report_multiplier)
>>>>>>> 16a47b2c11275defdad7e2e531674e087ae94707
else:
    # Test units
    del sys.argv[1:] # Don't choke on extra command-line parameters
    import random
    import unittest
    import shutil

    def random_sequence(seq_size):
        """ Gets random sequence of nucleotides.

            seq_size: number of bases to return.

            Return value: string of random nucleotides.
        """
        return ''.join([random.choice('ATCG') for _ in xrange(seq_size)])

    class TestComposedAndSortedReadlets(unittest.TestCase):
        """ Tests composed_and_sorted_readlets(); needs no fixture. """
        def test_stray_readlet_filtering(self):
            """ Fails if all readlets are not filtered. """
            self.assertEqual(
                    composed_and_sorted_readlets([
                            ('chr1', True, 3, 20, 5), 
                            ('chr2', False, 2, 10, 4),
                            ('chr2', False, 3, 12, 5)
                        ],
                        min_strand_readlets=3
                    ),
                    {}
                )
        def test_overlapping_readlets_1(self):
            """ Fails if readlets are not consolidated as expected. """
            self.assertEqual(
                    composed_and_sorted_readlets([
                            ('chr1', True, 3, 20, 5), 
                            ('chr2', False, 2, 10, 4),
                            ('chr2', False, 3, 12, 5)
                        ],
                        min_strand_readlets=2
                    ),
                    {
                        ('chr2', False): [(2, 12, 4)]
                    }
                )
        def test_overlapping_readlets_2(self):
            """ Fails if readlets are not consolidated as expected. """
            self.assertEqual(
                    composed_and_sorted_readlets([
                            ('chr1', True, 3, 20, 5), 
                            ('chr2', True, 2, 10, 4),
                            ('chr2', False, 2, 10, 4),
                            ('chr2', False, 3, 12, 5),
                            ('chr2', False, 20, 23, 10),
                            ('chr2', False, 21, 24, 11)
                        ],
                        min_strand_readlets=2
                    ),
                    {
                        ('chr2', False): [(2, 12, 4), (20, 24, 10)]
                    }
                )
        def test_overlapping_readlets_and_sorting_1(self):
            """ Fails if readlets are not consolidated as expected. """
            self.assertEqual(
                    composed_and_sorted_readlets([
                            ('chr2', False, 3, 12, 5),
                            ('chr1', True, 3, 20, 5), 
                            ('chr2', False, 20, 23, 10),
                            ('chr2', True, 2, 10, 4),
                            ('chr2', False, 2, 10, 4),
                            ('chr2', False, 21, 24, 11)
                        ],
                        min_strand_readlets=1
                    ),
                    {
                        ('chr2', False): [(2, 12, 4), (20, 24, 10)],
                        ('chr1', True): [(3, 20, 5)],
                        ('chr2', True): [(2, 10, 4)]
                    }
                )
        def test_overlapping_readlets_and_sorting_2(self):
            """ Fails if readlets are not consolidated as expected. """
            self.assertEqual(
                    composed_and_sorted_readlets([
                            ('chr3', False, 2, 42, 7),
                            ('chr1', True, 4, 7, 9),
                            ('chr1', True, 3, 5, 8),
                            ('chr3', False, 1, 51, 6),
                            ('chr3', False, 47, 59, 21),
                            ('chr3', False, 121, 145, 10),
                            ('chr4', False, 3, 6, 9),
                            ('chr2', False, 20, 23, 10),

                        ],
                        min_strand_readlets=2
                    ),
                    {
                        ('chr1', True): [(3, 7, 8)],
                        ('chr3', False): [(1, 59, 6), (121, 145, 10)]
                    }
                )

    class TestUnmappedRegionSplits(unittest.TestCase):
        """ Tests unmapped_region_splits(); needs no fixture. """
        def test_1000_random_exact_cases(self):
            """ Fails if proper split of unmapped region is not identified.

                Test is run on 1000 random instances.
            """
            for i in xrange(1000):
                seq_size = random.randint(50, 150)
                left_reference_seq = random_sequence(seq_size)
                right_reference_seq = random_sequence(seq_size)
                split = random.randint(0, seq_size)
                unmapped_seq = left_reference_seq[:split] \
                                + right_reference_seq[split:]
                # split must be among the highest-scoring splits
                self.assertTrue(split in unmapped_region_splits(
                                            unmapped_seq,
                                            left_reference_seq,
                                            right_reference_seq
                                        )
                                    )
    
    class TestExonsAndIntronsFromRead(unittest.TestCase):
        """ Tests exons_and_introns_from_read(). """
        def setUp(self):
            """ Creates temporary directory and reference fasta. """
            reference_seq = 'ATGGCATACGATACGTCAGACCATGCAggACctTTacCTACATACTG' \
                            'GCTACATAGTACATCTAGGCATACTACGTgaCATACGgaCTACGTAA' \
                            'GTCCAGATTACGATACAAaTACGAAcTCccATAGCAaCATaCTAGac' \
                            'CAttAaaGACTAGACTAACAGACAaAACTAGCATacGATCATGACaA' \
                            'ACGAGATCCATATAtTTAGCAaGACTAaACGATACGATACAGTACaA' \
                            'ATACAGaaATCAGaGCAGAAaATACAGATCAaAGCTAGCAaAAtAtA'
            self.temp_dir_path = tempfile.mkdtemp()
            fasta_file, _ = fasta.writeIndexedFasta(
                                        'chr1', reference_seq, 
                                        perline=50, 
                                        directory=self.temp_dir_path
                                    )
            self.fasta_object = fasta.fasta(fasta_file)

        def test_DP_framing_1(self):
            """ Fails if splice junction is not accurate.

                While this test is passed, it _didn't have to be_; DP framing
                could have yielded more than one possible optimal jump, and the
                jump chosen by the algo may not have been right.

                Takes read to be concatenation of first and third lines of 
                reference_seq from setUp(); the intron should be identified as
                the second line of reference_seq.
            """
            '''Each line of read_seq below and reference_seq above spans
            47 bases.'''
            read_seq = 'ATGGCATACGATACGTCAGACCATGCAggACctTTacCTACATACTG' \
                       'GTCCAGATTACGATACAAaTACGAAcTCccATAGCAaCATaCTAGac'
            # Fake mapping each line of read to respective line of reference
            readlets = [('chr1', False, 1, 48, 0),
                          ('chr1', False, 95, 142, 47)]
            exons, introns = exons_and_introns_from_read(
                                self.fasta_object, read_seq, readlets
                            )
            self.assertEquals({('chr1', False) : [(1, 48), (95, 142)]},
                                exons)
            self.assertEquals({('chr1', False) : [(48, 95, 47, 47)]}, introns)
            '''Now try truncating readlets so there is an unmapped region of
            the read. This tests the DP framing code in context.'''
            readlets = [('chr1', False, 1, 42, 0),
                          ('chr1', False, 100, 142, 52)]
            exons, introns = exons_and_introns_from_read(
                                self.fasta_object, read_seq, readlets
                            )
            self.assertEquals({('chr1', False) : [(1, 48), (95, 142)]},
                                exons)
            self.assertEquals({('chr1', False) : [(48, 95, 47, 47)]}, introns)
            # Truncate readlets again to test DP framing.
            readlets = [('chr1', False, 1, 37, 0),
                          ('chr1', False, 105, 142, 57)]
            exons, introns = exons_and_introns_from_read(
                                self.fasta_object, read_seq, readlets
                            )
            self.assertEquals({('chr1', False) : [(1, 48), (95, 142)]},
                                exons)
            self.assertEquals({('chr1', False) : [(48, 95, 47, 47)]}, introns)

        def test_DP_framing_from_overlapping_ECs(self):
            """ Fails if splice junction is not accurate.

                While this test is passed, it _didn't have to be_; DP framing
                could have yielded more than one possible optimal jump, and the
                jump chosen by the algo may not have been right.

                Takes read to be concatenation of first and third lines of 
                reference_seq from setUp(); the intron should be identified as
                the second line of reference_seq. Exonic intervals are taken to
                overlap slightly on the read to see if
                exon_and_introns_from_read()'s remapping for overlapping ECs
                works.
            """
            '''Each line of read_seq below and reference_seq above spans
            47 bases.'''
            read_seq = 'ATGGCATACGATACGTCAGACCATGCAggACctTTacCTACATACTG' \
                       'GTCCAGATTACGATACAAaTACGAAcTCccATAGCAaCATaCTAGac'
            # Fake mapping each line of read to respective line of reference
            readlets = [('chr1', False, 1, 52, 0),
                          ('chr1', False, 91, 142, 43)]
            exons, introns = exons_and_introns_from_read(
                                self.fasta_object, read_seq, readlets
                            )
            self.assertEquals({('chr1', False) : [(1, 48), (95, 142)]},
                                exons)
            self.assertEquals({('chr1', False) : [(48, 95, 47, 47)]}, introns)
            '''Now try truncating readlets so there is an unmapped region of
            the read. This tests the DP framing code in context.'''
            readlets = [('chr1', False, 1, 42, 0),
                          ('chr1', False, 100, 142, 52)]
            exons, introns = exons_and_introns_from_read(
                                self.fasta_object, read_seq, readlets
                            )
            self.assertEquals({('chr1', False) : [(1, 48), (95, 142)]},
                                exons)
            self.assertEquals({('chr1', False) : [(48, 95, 47, 47)]}, introns)
            # Truncate readlets again to test DP framing.
            readlets = [('chr1', False, 1, 37, 0),
                          ('chr1', False, 105, 142, 57)]
            exons, introns = exons_and_introns_from_read(
                                self.fasta_object, read_seq, readlets
                            )
            self.assertEquals({('chr1', False) : [(1, 48), (95, 142)]},
                                exons)
            self.assertEquals({('chr1', False) : [(48, 95, 47, 47)]}, introns)

        def test_reverse_strand_DP_framing_1(self):
            """ Fails if splice junction is not accurate.

                While this test is passed, it _didn't have to be_; DP framing
                could have yielded more than one possible optimal jump, and the
                jump chosen by the algo may not have been right.

                Takes read to be REVERSE COMPLEMENT of concatenation of first
                and third lines of reference_seq from setUp(); the intron
                should be identified as the second line of reference_seq.

                This test is identical to test_DP_framing_1(), only alignments
                are to reverse strand and read_seq is reverse-complemented.
            """
            '''Each line of read_seq below and reference_seq above spans
            47 bases.'''
            read_seq = 'ATGGCATACGATACGTCAGACCATGCAggACctTTacCTACATACTG' \
                       'GTCCAGATTACGATACAAaTACGAAcTCccATAGCAaCATaCTAGac'
            '''Reverse-complement read_seq above and make reverse_strand True
            for all faked alignments below.'''
            read_seq = read_seq[::-1].translate(
                                        string.maketrans('ATCG', 'TAGC')
                                      )
            # Fake mapping each line of read to respective line of reference
            readlets = [('chr1', True, 1, 48, 0),
                          ('chr1', True, 95, 142, 47)]
            exons, introns = exons_and_introns_from_read(
                                self.fasta_object, read_seq, readlets
                            )
            self.assertEquals({('chr1', True) : [(1, 48), (95, 142)]},
                                exons)
            self.assertEquals({('chr1', True) : [(48, 95, 47, 47)]}, introns)
            '''Now try truncating readlets so there is an unmapped region of
            the read. This tests the DP framing code in context.'''
            readlets = [('chr1', True, 1, 42, 0),
                          ('chr1', True, 100, 142, 52)]
            exons, introns = exons_and_introns_from_read(
                                self.fasta_object, read_seq, readlets
                            )
            self.assertEquals({('chr1', True) : [(1, 48), (95, 142)]},
                                exons)
            self.assertEquals({('chr1', True) : [(48, 95, 47, 47)]}, introns)
            # Truncate readlets again to test DP framing.
            readlets = [('chr1', True, 1, 37, 0),
                          ('chr1', True, 105, 142, 57)]
            exons, introns = exons_and_introns_from_read(
                                self.fasta_object, read_seq, readlets
                            )
            self.assertEquals({('chr1', True) : [(1, 48), (95, 142)]},
                                exons)
            self.assertEquals({('chr1', True) : [(48, 95, 47, 47)]}, introns)

        def test_DP_framing_2(self):
            """ Fails if splice junction is not accurate.

                While this test is passed, it _didn't have to be_; DP framing
                could have yielded more than one possible optimal jump, and the
                jump chosen by the algo may not have been right.

                Takes read to be concatenation of second and fourth lines of 
                reference_seq from setUp(); the intron should be identified as
                the second line of reference_seq.
            """
            '''Each line of read_seq below and reference_seq above spans
            47 bases.'''
            read_seq = 'GCTACATAGTACATCTAGGCATACTACGTgaCATACGgaCTACGTAA' \
                       'CAttAaaGACTAGACTAACAGACAaAACTAGCATacGATCATGACaA'
            # Fake mapping each line of read to respective line of reference
            readlets = [('chr1', False, 48, 95, 0),
                          ('chr1', False, 142, 189, 47)]
            exons, introns = exons_and_introns_from_read(
                                self.fasta_object, read_seq, readlets
                            )
            self.assertEquals({('chr1', False) : [(48, 95), (142, 189)]},
                                exons)
            self.assertEquals({('chr1', False) : [(95, 142, 47, 47)]}, introns)
            '''Now try truncating readlets so there is an unmapped region of
            the read. This tests the DP framing code in context.'''
            readlets = [('chr1', False, 48, 90, 0),
                          ('chr1', False, 147, 189, 52)]
            exons, introns = exons_and_introns_from_read(
                                self.fasta_object, read_seq, readlets
                            )
            self.assertEquals({('chr1', False) : [(48, 95), (142, 189)]},
                                exons)
            self.assertEquals({('chr1', False) : [(95, 142, 47, 47)]}, introns)
            # Truncate readlets again to test DP framing.
            readlets = [('chr1', False, 48, 87, 0),
                          ('chr1', False, 150, 189, 55)]
            exons, introns = exons_and_introns_from_read(
                                self.fasta_object, read_seq, readlets
                            )
            self.assertEquals({('chr1', False) : [(48, 95), (142, 189)]},
                                exons)
            self.assertEquals({('chr1', False) : [(95, 142, 47, 47)]}, introns)

        def test_DP_filling_between_ECs(self):
            """ Fails if unmapped region between two ECs is not filled.

                Takes read to be fifth line of reference_seq, with a few bases
                in the middle unmapped a priori.
            """
            # Second line of read_seq below was unmapped and should get filled
            read_seq = 'ACGAGATCCATATAtTTAGC' \
                       'AaGACTA' \
                       'aACGATACGATACAGTACaA'
            readlets = [('chr1', False, 189, 209, 0),
                          ('chr1', False, 216, 236, 27)]
            exons, introns = exons_and_introns_from_read(
                                self.fasta_object, read_seq, readlets
                            )
            self.assertEquals({('chr1', False) : [(189, 236)]}, exons)
            self.assertEquals({}, introns)

        def test_DP_filling_before_first_EC_and_after_last_EC(self):
            """ Fails if unmapped region before the first EC of a read is not
                filled.

                Here, the read has exactly one EC, so it's the first one and
                the last one on the read. Read is taken to be the sixth line of
                reference_seq.
            """
            # Second line of read_seq below is the only EC identified at first
            read_seq = 'ATACAGaaAT' \
                       'CAGaGCAGAAaATACAGATCA' \
                       'aAGCTAGCAaAAtAtA'
            readlets = [('chr1', False, 247, 268, 10)]
            exons, introns = exons_and_introns_from_read(
                                self.fasta_object, read_seq, readlets, 
                                min_seq_similarity=0
                            )
            self.assertEquals({('chr1', False) : [(237, 284)]}, exons)
            self.assertEquals({}, introns)

        def test_that_strange_mapping_is_thrown_out(self):
            """ Fails if any exons or introns are returned.

                Here, the read_seq is taken to be some random sequence, and
                EC #2 occurs BEFORE EC #1 on the read. (That is, displacements
                on read give different ordering of ECs than positions on
                reference.)
            """
            read_seq = random_sequence(60)
            readlets = [('chr1', False, 200, 220, 10),
                           ('chr1', False, 160, 180, 35)]
            exons, introns = exons_and_introns_from_read(
                                self.fasta_object, read_seq, readlets
                            )
            self.assertEquals({}, exons)
            self.assertEquals({}, introns)

        def tearDown(self):
            # Kill temporary directory
            shutil.rmtree(self.temp_dir_path)
    
    class TestWriteReads(unittest.TestCase):
        """ Tests write_reads(). """
        def setUp(self):
            '''input_reads has 5-, 6-, and 3-token examples, each on a
            different line. Every read has 100 bases.'''
            input_reads = \
                'r1;LB:holder' \
                    '\tTTACATACCATACAGTGCGCTAGCGGGTGACAGATATAATGCAGATCCAT' \
                      'ACAGACCAGATGGCAGACATGTGTTGCAGSCTGCAAGTGCAACGCGGTGA' \
                    '\tFFB<9889340///29==:766234466666340///29==:76623446' \
                      '744442<<9889<888@?FFFFFFFFFFFFDB<4444340///29==:76' \
                    '\tGACCAGAGGTGCACCAAATGACAGTGCGCCACAGATGGCGCATGCAGTGG' \
                      'CCAGAAACGTGCGACCGATGACAGGTGCACAATGCCGCTGACGACGTGAA' \
                    '\t444744442<<9889<8880///29==:766230///29==:766230//' \
                      '<9889340///29==:766234466666340///<9889340///29==:\n' \
                'r2/1;LB:holder' \
                    '\tGCAGAGTGCCGCAATGACGTGCGCCAAAGCGGTGACAGGGTGACAGTGAA' \
                      'CCAAGTGACAAGTGAACAGGTGCCAGAGTGACCGAGTGACCAGTGGACCA' \
                    '\t442<<9889<8880///29==:766230//442<<9889<8880///29=' \
                      '44442<<9889<8880///29==:76623044442<<9889<8880///2' \
                '\tr2/2;LB:holder' \
                    '\tCAGAGTGCCGCAATGACGTGCGCCAAAGCGGACAAAGCACCATGACAAGT' \
                      'ACACAGGTGACAGTGACAAGACAGAGGTGACACAGAGAAAGtGGGTGTGA' \
                    '\t<<9889<8880///29==:766230//442<<<<9889<8880///29==' \
                      '44442<<9889<8880///29==:766230///2944442<<9889<888\n' \
                'r3;LB:holder' \
                    '\tATCGATTAAGCTATAACAGATAACATAGACATTGCGCCCATAATAGATAA' \
                      'CTGACACCTGACCAGTGCCAGATGACCAGTGCCAGATGGACGACAGTAGC' \
                    '\tFFFFFFFFFFFFDB<4444340///29==:766234466666777689<3' \
                      '44=<<;444744442<<9889<888@?FFFFFFFFFFFFDB<4444340/\n'
            self.temp_dir_path = tempfile.mkdtemp()
            self.input_file = os.path.join(self.temp_dir_path,
                                'sample_input.tsv')
            # Store reads in temporary file
            with open(self.input_file, 'w') as reads_stream:
                reads_stream.write(input_reads)
            # For storing output of write_reads()
            self.output_file = os.path.join(self.temp_dir_path,
                                'sample_output.tsv')

        def test_unreadletized_output(self):
            """ Fails if output of write_reads() is not in the right form. """
            with open(self.input_file) as input_stream:
                with open(self.output_file, 'w') as output_stream:
                    write_reads(output_stream, input_stream=input_stream,
                                    readletize=False)

            # Verify output
            with open(self.output_file) as processed_stream:
                first_read_from_pair = \
                    processed_stream.readline().rstrip().split('\t')
                second_read_from_pair = \
                    processed_stream.readline().rstrip().split('\t')
                self.assertEquals(
                    [
                        'r1;LB:holder\x1f1',
                        'TTACATACCATACAGTGCGCTAGCGGGTGACAGATATAATGCAGATCCAT'
                        'ACAGACCAGATGGCAGACATGTGTTGCAGSCTGCAAGTGCAACGCGGTGA',
                        'FFB<9889340///29==:766234466666340///29==:76623446'
                        '744442<<9889<888@?FFFFFFFFFFFFDB<4444340///29==:76'
                    ],
                    first_read_from_pair
                )
                self.assertEquals(
                    [
                        'r1;LB:holder\x1f2',
                        'GACCAGAGGTGCACCAAATGACAGTGCGCCACAGATGGCGCATGCAGTGG'
                        'CCAGAAACGTGCGACCGATGACAGGTGCACAATGCCGCTGACGACGTGAA',
                        '444744442<<9889<8880///29==:766230///29==:766230//'
                        '<9889340///29==:766234466666340///<9889340///29==:'
                    ],
                    second_read_from_pair
                )
                first_read_from_pair = \
                    processed_stream.readline().rstrip().split('\t')
                second_read_from_pair = \
                    processed_stream.readline().rstrip().split('\t')
                self.assertEquals(
                    [
                        'r2/1;LB:holder\x1f1',
                        'GCAGAGTGCCGCAATGACGTGCGCCAAAGCGGTGACAGGGTGACAGTGAA'
                        'CCAAGTGACAAGTGAACAGGTGCCAGAGTGACCGAGTGACCAGTGGACCA',
                        '442<<9889<8880///29==:766230//442<<9889<8880///29='
                        '44442<<9889<8880///29==:76623044442<<9889<8880///2'
                    ],
                    first_read_from_pair
                )
                self.assertEquals(
                    [
                        'r2/2;LB:holder\x1f2',
                        'CAGAGTGCCGCAATGACGTGCGCCAAAGCGGACAAAGCACCATGACAAGT'
                        'ACACAGGTGACAGTGACAAGACAGAGGTGACACAGAGAAAGtGGGTGTGA',
                        '<<9889<8880///29==:766230//442<<<<9889<8880///29=='
                        '44442<<9889<8880///29==:766230///2944442<<9889<888'
                    ],
                    second_read_from_pair
                )
                self.assertEquals(
                    [
                        'r3;LB:holder\x1f0',
                        'ATCGATTAAGCTATAACAGATAACATAGACATTGCGCCCATAATAGATAA'
                        'CTGACACCTGACCAGTGCCAGATGACCAGTGCCAGATGGACGACAGTAGC',
                        'FFFFFFFFFFFFDB<4444340///29==:766234466666777689<3'
                        '44=<<;444744442<<9889<888@?FFFFFFFFFFFFDB<4444340/'
                    ],
                    processed_stream.readline().rstrip().split('\t')
                )

        def test_readletized_output(self):
            """ Fails if output of write_reads() is not in the right form. """
            with open(self.input_file) as input_stream:
                '''Read only three-token input line because write_reads()
                takes only three-token input when readletizing.'''
                input_stream.readline() # Kill 5-token input
                input_stream.readline() # Kill 6-token input
                with open(self.output_file, 'w') as output_stream:
                    write_reads(output_stream, input_stream=input_stream,
                                    readletize=True, capping_fraction=0.5,
                                    min_readlet_size=25, readlet_interval=5,
                                    max_readlet_size=50)

            collected_readlets = []
            with open(self.output_file) as processed_stream:
                for readlet in processed_stream:
                    collected_readlets.append(readlet.rstrip().split('\t'))
            '''r1 of input_reads spans 100 bases, and from the arguments passed
            to write_reads() above, noncapping readlets should span 50. The
            capping fraction should arrange for one readlet spanning 25 bases
            on either end of a given read. There should be 13 readlets in
            total. Spot-check some readlets.'''
            # Capping readlets
            self.assertTrue([
                                    'r3;LB:holder\x1f0\x1f50\x1f'
                                    'ATCGATTAAGCTATAACAGATAACA'
                                    'TAGACATTGCGCCCATAATAGATAA'
                                    'CTGACACCTGACCAGTGCCAGATGA'
                                    'CCAGTGCCAGATGGACGACAGTAGC\x1f'
                                    'FFFFFFFFFFFFDB<4444340///'
                                    '29==:766234466666777689<3'
                                    '44=<<;444744442<<9889<888'
                                    '@?FFFFFFFFFFFFDB<4444340/\x1f'
                                    '13',
                                    'ATCGATTAAGCTATAACAGATAACA'
                                    'TAGACATTGCGCCCATAATAGATAA',
                                    'FFFFFFFFFFFFDB<4444340///'
                                    '29==:766234466666777689<3'
                                ] in collected_readlets
                            )
            self.assertTrue([
                                    'r3;LB:holder\x1f75\x1f0\x1f'
                                    'ATCGATTAAGCTATAACAGATAACA'
                                    'TAGACATTGCGCCCATAATAGATAA'
                                    'CTGACACCTGACCAGTGCCAGATGA'
                                    'CCAGTGCCAGATGGACGACAGTAGC\x1f'
                                    'FFFFFFFFFFFFDB<4444340///'
                                    '29==:766234466666777689<3'
                                    '44=<<;444744442<<9889<888'
                                    '@?FFFFFFFFFFFFDB<4444340/\x1f'
                                    '13',
                                    'CCAGTGCCAGATGGACGACAGTAGC',
                                    '@?FFFFFFFFFFFFDB<4444340/'
                                ] in collected_readlets
                            )
            # Noncapping readlets
            self.assertTrue([
                                    'r3;LB:holder\x1f5\x1f45\x1f'
                                    'ATCGATTAAGCTATAACAGATAACA'
                                    'TAGACATTGCGCCCATAATAGATAA'
                                    'CTGACACCTGACCAGTGCCAGATGA'
                                    'CCAGTGCCAGATGGACGACAGTAGC\x1f'
                                    'FFFFFFFFFFFFDB<4444340///'
                                    '29==:766234466666777689<3'
                                    '44=<<;444744442<<9889<888'
                                    '@?FFFFFFFFFFFFDB<4444340/\x1f'
                                    '13',
                                    'TTAAGCTATAACAGATAACA'
                                    'TAGACATTGCGCCCATAATAGATAA'
                                    'CTGAC',
                                    'FFFFFFFDB<4444340///'
                                    '29==:766234466666777689<3'
                                    '44=<<'
                                ] in collected_readlets
                            )
            self.assertTrue([
                                    'r3;LB:holder\x1f40\x1f10\x1f'
                                    'ATCGATTAAGCTATAACAGATAACA'
                                    'TAGACATTGCGCCCATAATAGATAA'
                                    'CTGACACCTGACCAGTGCCAGATGA'
                                    'CCAGTGCCAGATGGACGACAGTAGC\x1f'
                                    'FFFFFFFFFFFFDB<4444340///'
                                    '29==:766234466666777689<3'
                                    '44=<<;444744442<<9889<888'
                                    '@?FFFFFFFFFFFFDB<4444340/\x1f'
                                    '13',
                                    'TAATAGATAA'
                                    'CTGACACCTGACCAGTGCCAGATGA'
                                    'CCAGTGCCAGATGGA',
                                    '66777689<3'
                                    '44=<<;444744442<<9889<888'
                                    '@?FFFFFFFFFFFFD'
                                ] in collected_readlets
                            )

        def tearDown(self):
            # Kill temporary directory
            shutil.rmtree(self.temp_dir_path)

    unittest.main()<|MERGE_RESOLUTION|>--- conflicted
+++ resolved
@@ -89,20 +89,8 @@
 import numpy as np
 
 base_path = os.path.dirname(os.path.dirname(os.path.abspath(__file__)))
-<<<<<<< HEAD
 for directory_name in ['bowtie', 'sample', 'alignment', 'fasta', 'interval']:
     site.addsitedir(os.path.join(base_path, directory_name))
-=======
-site.addsitedir(os.path.join(base_path, "bowtie"))
-site.addsitedir(os.path.join(base_path, "sample"))
-site.addsitedir(os.path.join(base_path, "alignment"))
-site.addsitedir(os.path.join(base_path, "fasta"))
-site.addsitedir(os.path.join(base_path, "interval"))
-site.addsitedir(os.path.join(base_path, "util"))
-<<<<<<< HEAD
->>>>>>> 16a47b2c11275defdad7e2e531674e087ae94707
-=======
->>>>>>> 16a47b2c
 
 import bowtie
 import sample
@@ -1413,7 +1401,6 @@
     if args.verbose:
         print >>sys.stderr, 'Creating temporary directory %s' \
             % temp_dir_path
-<<<<<<< HEAD
     go(args.refseq, bowtie_exe=args.bowtie_exe,
         bowtie_index_base=args.bowtie_idx,
         bowtie_args=bowtie_args, temp_dir_path=temp_dir_path,
@@ -1439,62 +1426,6 @@
         intron_partition_overlap=args.intron_partition_overlap,
         substitution_matrix=needlemanWunsch.matchCost(),
         report_multiplier=args.report_multiplier)
-=======
-    if args.sam_output_file is None:
-        go(args.refseq, bowtie_exe=args.bowtie_exe,
-            bowtie_index_base=args.bowtie_idx,
-            bowtie_args=bowtie_args, temp_dir_path=temp_dir_path,
-            archive=os.path.join(
-                    args.archive, str(os.getpid())
-                ) if args.archive is not None else None, 
-            verbose=args.verbose, 
-            sam_stream=None,
-            bin_size=args.partition_length,
-            read_filename='reads.tsv', 
-            readlet_filename='readlets.tsv',
-            unmapped_filename='unmapped.tsv', 
-            exon_differentials=args.exon_differentials,
-            exon_intervals=args.exon_intervals,
-            min_readlet_size=args.min_readlet_size, 
-            max_readlet_size=args.max_readlet_size,
-            readlet_interval=args.readlet_interval,
-            capping_fraction=args.capping_fraction, 
-            min_strand_readlets=args.min_strand_readlets,
-            max_discrepancy=args.max_discrepancy,
-            min_seq_similarity=args.min_seq_similarity, 
-            max_intron_size=args.max_intron_size,
-            intron_partition_overlap=args.intron_partition_overlap,
-            substitution_matrix=needlemanWunsch.matchCost(),
-            report_multiplier=args.report_multiplier)
-    else:
-        mkdir_quiet(os.path.dirname(args.sam_output_file))
-        with open(args.sam_output_file, 'w') as sam_stream:
-            go(args.refseq, bowtie_exe=args.bowtie_exe,
-                bowtie_index_base=args.bowtie_idx,
-                bowtie_args=bowtie_args, temp_dir_path=temp_dir_path,
-                archive=os.path.join(
-                        args.archive, str(os.getpid())
-                    ) if args.archive is not None else None, 
-                verbose=args.verbose, 
-                sam_stream=sam_stream,
-                bin_size=args.partition_length,
-                read_filename='reads.tsv', 
-                readlet_filename='readlets.tsv',
-                unmapped_filename='unmapped.tsv', 
-                exon_differentials=args.exon_differentials,
-                exon_intervals=args.exon_intervals,
-                min_readlet_size=args.min_readlet_size, 
-                max_readlet_size=args.max_readlet_size,
-                readlet_interval=args.readlet_interval,
-                capping_fraction=args.capping_fraction, 
-                min_strand_readlets=args.min_strand_readlets,
-                max_discrepancy=args.max_discrepancy,
-                min_seq_similarity=args.min_seq_similarity, 
-                max_intron_size=args.max_intron_size,
-                intron_partition_overlap=args.intron_partition_overlap,
-                substitution_matrix=needlemanWunsch.matchCost(),
-                report_multiplier=args.report_multiplier)
->>>>>>> 16a47b2c11275defdad7e2e531674e087ae94707
 else:
     # Test units
     del sys.argv[1:] # Don't choke on extra command-line parameters
