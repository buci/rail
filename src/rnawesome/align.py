#!/usr/bin/env python

"""
align.py
(first step after preprocessing, before splice.py)

Alignment script for MapReduce pipelines.  Wraps Bowtie.  Has features for (1)
optionally extracting readlets (substrings) of configurable length, at a
configurable interval along the read, (2) optionally truncating reads or
omitting mates.  Each read or readlet is then written to the standard-in
filehandle of an open Bowtie process.  Output from the Bowtie process is parsed
and passed to the standard-out filehandle.  Alignments are in Bowtie format
(not SAM).

Tab-delimited input tuple columns; can be in any of 3 formats:
 Format 1 (unpaired):
  1. Name
  2. Nucleotide sequence
  3. Quality sequence
 Format 2 (paired, 5-column):
  1. Name
  2. Nucleotide sequence for mate 1
  3. Quality sequence for mate 1
  4. Nucleotide sequence for mate 2
  5. Quality sequence for mate 2
 Format 3 (paired, 6-column):
  1. Name for mate 1
  2. Nucleotide sequence for mate 1
  3. Quality sequence for mate 1
  4. Name for mate 2
  5. Nucleotide sequence for mate 2
  6. Quality sequence for mate 2

-Binning/sorting prior to this step:
 (none)

Exons:
Tab-delimited output tuple columns:
1. Partition ID for partition overlapped by interval
2. Interval start
3. Interval end (exclusive)
4. Reference ID
5. Sample label

Introns:
Tab-delimited output tuple columns:
1. Partition ID for partition overlapped by interval (includes strand information)
2. Interval start
3. Interval end (exclusive)
4. Reference ID
5. Sample label
6. Readlet Sequence on 5' site
7. Readlet Sequence on 3' site
"""

import sys
import os
import site
import argparse
import threading
import string
import numpy

base_path = os.path.dirname(os.path.dirname(os.path.abspath(__file__)))
site.addsitedir(os.path.join(base_path, "bowtie"))
site.addsitedir(os.path.join(base_path, "read"))
site.addsitedir(os.path.join(base_path, "sample"))
site.addsitedir(os.path.join(base_path, "interval"))
site.addsitedir(os.path.join(base_path, "alignment"))
site.addsitedir(os.path.join(base_path, "fasta"))
site.addsitedir(os.path.join(base_path, "statsmath"))

import bowtie
import readlet
import sample
import interval
import partition
import needlemanWunsch
import fasta
import window

ninp = 0               # # lines input so far
nout = 0               # # lines output so far
pe = False
discardMate = None
lengths = dict()       # read lengths after truncation
rawLengths = dict()    # read legnths prior to truncation
qualCnts = dict()      # quality counts after adjustments
rawQualCnts = dict()   # quality counts before adjustments
qualAdd = None         # amt to add to qualities
truncateAmt = None     # amount to truncate reads
truncateTo = None      # amount to truncate reads

readletize = None      # if we're going to readletize,

xformReads = qualAdd is not None or truncateAmt is not None or truncateTo is not None

parser = argparse.ArgumentParser(description=\
    'Align reads using Bowtie, usually as the map step in a Hadoop program.')
parser.add_argument(\
    '--refseq', type=str, required=False,
    help='The fasta sequence of the reference genome. The fasta index of the '
         'reference genome is also required to be built via samtools')
parser.add_argument(\
    '--splice-overlap', type=int, default=5,
    help='The overlap length of spanning readlets when evaluating splice junctions')
parser.add_argument(\
    '--faidx', type=str, required=False, help='Fasta index file')

bowtie.addArgs(parser)
readlet.addArgs(parser)
partition.addArgs(parser)

parser.add_argument(\
    '--serial', action='store_const', const=True, default=False, help="Run bowtie serially after rather than concurrently with the input-reading loop")
parser.add_argument(\
    '--keep-reads', action='store_const', const=True, default=False, help="Don't delete any temporary read file(s) created")
parser.add_argument(\
    '--write-reads', type=str, required=False, help='Write input reads to given tab-delimited file')
parser.add_argument(\
    '--test', action='store_const', const=True, default=False, help='Run unit tests')
parser.add_argument(\
    '--archive', metavar="PATH", type=str, help='Save input and command to a subdirectory (named using this process\'s PID) of PATH')
parser.add_argument(\
    '--profile', action='store_const', const=True, default=False, help='Profile the code')

# Collect the bowtie arguments first
argv = sys.argv
bowtieArgs = []
in_args = False
for i in xrange(1, len(sys.argv)):
    if in_args:
        bowtieArgs.append(sys.argv[i])
    if sys.argv[i] == '--':
        argv = sys.argv[:i]
        in_args = True

args = parser.parse_args(argv[1:])

def xformRead(seq, qual):
    # Possibly truncate and/or modify quality values
    # TODO: not implemented yet!
    newseq, newqual = "", ""
    if truncateAmt is not None:
        pass
    if truncateTo is not None:
        pass
    if qualAdd is not None:
        pass
    return newseq, newqual

_revcomp_trans = string.maketrans("ACGT", "TGCA")
def revcomp(s):
    return s[::-1].translate(_revcomp_trans)

bowtieOutDone = threading.Event()


def medianTieBreaker(dpmat,m_ind):
    m_elem = numpy.max(dpmat[:,m_ind])
    st = m_ind
    r,c = dpmat.shape
    while m_ind>=0 and m_ind<c and numpy.max(dpmat[:,m_ind])==m_elem:
        m_ind+=1
    end = m_ind
    return (st+end)/2



"""
Applies Needleman Wunsch to correct splice junction gaps
"""
def correctSplice(read,ref_left,ref_right,fw):
    revread = revcomp(read)
    """Needleman-Wunsch is a directional algorithm.  Since we are interested in scoring the 3' end of the right ref sequence,    we reverse complement the right ref sequence before applying the NW algorithm"""
    ref_right = revcomp(ref_right)
    score1,leftDP  = needlemanWunsch.needlemanWunsch(ref_left, read, needlemanWunsch.matchCost())
    score2,rightDP = needlemanWunsch.needlemanWunsch(ref_right,revread, needlemanWunsch.matchCost())

    #Once NW is applied, the right DP matrix must be transformed in the same coordinate frame as the left DP matrix
    rightDP = numpy.fliplr(rightDP)
    rightDP = numpy.flipud(rightDP)

    # #Apply sliding window to break ties
    # site5p,site3p = ("GT","AG") if fw else ("CT","AC")
    # hist = [1]*len(read)
    # wins5,wins3 = window.score(ref_left,site5p,hist),window.score(ref_right,site3p,hist)
    # win5Mat,win3Mat = numpy.matrix([0,0]+wins5),numpy.matrix([0,0]+wins3)
    # leftDP,rightDP = leftDP+win5Mat,rightDP+win3Mat

    total = leftDP+rightDP

    # print >> sys.stderr,"left\n",leftDP
    # print >> sys.stderr,"right\n",rightDP
    # print >> sys.stderr,"total\n",total
    index = numpy.argmax(total)
    max_  = numpy.max(total)

    n = len(read)+1
    r = index%n
    c = index/n

    c = medianTieBreaker(total,c)
    r = numpy.argmax(total[:,c])
    return r,c,total[r,c],leftDP,rightDP,total

#Print all listed exons to stdout
def printExons(refid,in_start,in_end,rdnm):
    global nout
    for pt in iter(partition.partition(refid, in_start, in_end, binsz)):
        print "exon\t%s\t%012d\t%d\t%s\t%s" % (pt, in_start, in_end, refid, sample.parseLab(rdnm))
        nout += 1

"""
Returns a more human readable format of the string
"""
def readableFormat(s):
    return " ".join([s[i:i+10] for i in range(0,len(s),10)])

#Print all listed introns to stdout and the flanking sequences
def printIntrons(refid,rdseq,region_st,region_end,in_start,in_end,rdnm,fw):
    global nout
    offset = args.splice_overlap
    fw_char = "+" if fw else "-"
    
    # if not fw:
    #     rdseq = revcomp(rdseq)

    #Obtain coordinates for flanking coordinate frames
    left_st,left_end = region_st-offset,region_st
    right_st,right_end = region_end,region_end+offset

    #TODO: Should we remove right_overlap and right_flank?  These vars may be redundant
    flank1 = rdseq[left_st:left_end]
    overlap1 = rdseq[left_end:left_end+offset]
    overlap2 = rdseq[right_st-offset:right_st]
    flank2 = rdseq[right_st:right_end]
    if not fw:
        left_overlap = revcomp(flank1)
        left_flank = revcomp(overlap1)
        right_overlap = revcomp(flank2)
        right_flank = revcomp(overlap2)
        rdseq = revcomp(rdseq)
    else:
        left_flank = flank1
        left_overlap = overlap1
        right_flank = flank2
        right_overlap = overlap2

    # if(refid == 'chr2L' and in_end>15900360 and in_end<15900380):
    #     print >> sys.stderr,"Printing ..."
    #     print >> sys.stderr,"Intron    ",in_start,in_end
    #     print >> sys.stderr,"left seqs ",left_flank,left_overlap,left_st,left_end
    #     print >> sys.stderr,"right seqs",right_overlap,right_flank,right_st,right_end
    #     print >> sys.stderr,"read      ",readableFormat(rdseq)

    """Since there is a possibility that one of the sequences may be out of boundaries (e.g. mapping error),
    the following checks to see if all of the sequences are valid"""
    if ( len(left_flank) == len(right_flank) and
         len(left_overlap) == len(right_overlap) and
         len(left_flank) == len(left_overlap)):
        for pt in iter(partition.partition(refid, in_start, in_end, binsz)):
            #print "intron\t%s%s\t%012d\t%d\t%s\t%s\t%s\t%s\t%s\t%s" % (pt, fw_char, in_start, in_end, refid, sample.parseLab(rdnm),left_flank,left_overlap,right_flank,right_overlap)
            print "intron\t%s%s\t%012d\t%d\t%s\t%s\t%s\t%s" % (pt, fw_char, in_start, in_end, refid, sample.parseLab(rdnm),left_flank,left_overlap)
            nout += 1
    # else: #Test case
    #     for pt in iter(partition.partition(refid, in_start, in_end, binsz)):
    #         print >> sys.stderr, "intron\t%s%s\t%012d\t%d\t%s\t%s\t%s\t%s\t%s\t%s" % (pt, fw_char, in_start, in_end, refid, sample.parseLab(rdnm),left_flank,left_overlap,right_flank,right_overlap)

def handleIntron(k,in_start,in_end,rdseq,unmapped_st,unmapped_end,region_st,region_end,rdnm,fw,fnh,offset,rdid):
    diff = unmapped_end-unmapped_st-1
    #Obtain coordinates of flanking sequences surrounding splice site
    left_st,right_end = in_start-offset+1,in_end+offset
    left_end,right_st = left_st+diff,right_end-diff
    #print >> sys.stderr,left_st,left_end
    #Print directly to stdout if flanking sequences overlap too much
    if left_end<=left_st or right_end<=right_st:
        printIntrons(k,rdseq,region_st,region_end,in_start,in_end,rdnm,fw)
    else:
        ref_left = fnh.fetch_sequence(k,left_st, left_end).upper()
        ref_right = fnh.fetch_sequence(k,right_st, right_end).upper()
        if not fw:
            readseq = revcomp(rdseq)
            #unmapped = readseq[unmapped_st:unmapped_end]
            unmapped = revcomp(rdseq[unmapped_st:unmapped_end])
        else:
            readseq = rdseq
            unmapped = rdseq[unmapped_st:unmapped_end]

        _, dj,score,leftDP,rightDP,total = correctSplice(unmapped,ref_left,ref_right,fw)
        left_diff,right_diff = dj, len(unmapped)-dj
        left_in_diff,right_in_diff = left_diff-offset,right_diff-offset

        if score>0:#If crappy alignment, disregard corrections
            tmp_in_st,tmp_in_end = in_start,in_end
            tmp_reg_st,tmp_reg_end = region_st,region_end
            region_st,region_end = unmapped_st+left_diff,unmapped_end-right_diff
            in_start,in_end = in_start+left_in_diff,in_end-right_in_diff

        # if(k == 'chr2L' and in_end>15900360 and in_end<15900380):
        #     print >> sys.stderr,"Correcting ..."
        #     print >> sys.stderr,"Old Intron",tmp_in_st,tmp_in_end
        #     print >> sys.stderr,"New Intron",in_start,in_end
        #     print >> sys.stderr,"Old Read  ",tmp_reg_st,tmp_reg_end 
        #     print >> sys.stderr,"New Read  ",region_st,region_end
        #     print >> sys.stderr,"Left seq  ",ref_left
        #     print >> sys.stderr,"Right seq ",ref_right
        #     print >> sys.stderr,"Unmapped  ",unmapped,unmapped_st,unmapped_end
        #     print >> sys.stderr,"Read      ",readableFormat(readseq)
            
       #     print >> sys.stderr,"left     \t",ref_left,ref_left[:left_diff],ref_left[left_diff:], left_st,left_end
        #     print >> sys.stderr,"right    \t",ref_right,ref_right[:right_diff],ref_right[right_diff:],right_st,right_end
        #     print >> sys.stderr,"unmapped \t",unmapped
        #     print >> sys.stderr,"read     \t",rdseq
            # print >> sys.stderr,"leftDP   \n",leftDP
            # print >> sys.stderr,"rightDP  \n",rightDP
            # print >> sys.stderr,"total    \n",total

        # if score>0:#If crappy alignment, disregard corrections
        #     in_start,in_end = tmp_start,tmp_end

        printIntrons(k,rdseq,region_st,region_end,in_start,in_end,rdnm,fw)


"""
Compares potential short intron with readlet to check if it should be an exon instead
"""
def handleShortAlignment(k,in_start,in_end,rdseq,unmapped_st,unmapped_end,region_st,region_end,rdnm,fw,fnh):
    refseq = fnh.fetch_sequence(k,in_start + 1, in_end + 1).upper() # Sequence from genome
    rdsubseq = rdseq[unmapped_st:unmapped_end]
    if not fw:
        rdsubseq = revcomp(rdsubseq)
    score = needlemanWunsch.needlemanWunsch(refseq, rdsubseq, needlemanWunsch.matchCost())
    # TODO: redo this in terms of percent identity or some
    # other measure that adapts to length of the missing bit,
    # not just a raw score
    if score >= len(rdsubseq)*(9.0/10):
        printExons(k,in_start,in_end,rdnm)

        # for pt in iter(partition.partition(k, in_start, in_end, binsz)):
        #     print "exon\t%s\t%012d\t%d\t%s\t%s" % (pt, in_start, in_end, k, sample.parseLab(rdnm))
        #     nout += 1

def getIntervals(rdals,L):
    ivals = {}
    positions = dict()  #stores readlet number based keyed by position, strand and reference id
    for rdal in rdals:
        refid, fw, refoff0, seqlen, rlet_nm, rdid = rdal
        refoff0, seqlen, rlet_nm = int(refoff0), int(seqlen), int(rlet_nm)
        # Remember begin, end offsets for readlet w/r/t 5' end of the read
        if fw:
            positions[(refid, fw, refoff0)] = rlet_nm * args.readletIval
            positions[(refid, fw, refoff0 + seqlen)] = rlet_nm * args.readletIval + seqlen
        else:
            positions[(refid, fw, refoff0)] = rlet_nm * args.readletIval + seqlen
            positions[(refid, fw, refoff0 + seqlen)] = rlet_nm * args.readletIval
        if (refid, fw, rdid) not in ivals:
            ivals[(refid, fw, rdid)] = interval.FlatIntervals()
        ivals[(refid, fw, rdid)].add(interval.Interval(refoff0, refoff0 + seqlen))
    return ivals,positions

test_id = set(["r_n1688","r_n2805","r_n4526","r_n4833","r_n2020","r_n3512","r_n4446","r_n279","r_n1828","r_n5035","r_n1848","r_n2403","r_n3163","r_n3944","r_n4211"])
test_exons = open("test_exons.txt",'w')

def composeReadletAlignments(rdnm, rdals, rdseq):

    # TODO: We include strand info with introns, but not exons.  We might want
    # to include for both for the case where the RNA-seq protocol is stranded.
    global nout
    L=len(rdseq)-1
    # Add this interval to the flattened interval collection for current read
    ivals,positions = getIntervals(rdals,L)
    for kfw in ivals.iterkeys(): # for each chromosome covered by >= 1 readlet
        k, fw, rdid = kfw
        in_end, in_start = -1, -1
        for iv in sorted(iter(ivals[kfw])): # for each covered interval, left-to-right
            st, en = iv.start, iv.end
            assert en > st
            assert st >= 0 and en >= 0
            if in_end == -1 and in_start >= 0:
                in_end = st
            if in_start == -1:
                in_start = en
            if in_start >= 0 and in_end >= 0:
                if fw:
                    region_st,region_end = positions[(k, fw, in_start)],positions[(k, fw, in_end)]
                else:
                    region_end,region_st = positions[(k, fw, in_start)],positions[(k, fw, in_end)]

                offset = args.splice_overlap
                unmapped_st,unmapped_end = region_st-offset,region_end+offset
                reflen,rdlet_len = in_end-in_start, abs(region_end-region_st)

                assert in_start<in_end
                if abs(reflen-rdlet_len)/float(rdlet_len+1) < 0.05:
                    #Note: just a readlet missing due to error or variant
                    handleShortAlignment(k,in_start,in_end,rdseq,unmapped_st,unmapped_end,region_st,region_end,rdnm,fw,fnh)
                elif rdlet_len>reflen:
                    printExons(k,in_start,in_end,rdnm)
                else:
                    #printIntrons(k,rdseq,region_st,region_end,in_start,in_end,rdnm,fw)
                    handleIntron(k,in_start,in_end,rdseq,unmapped_st,unmapped_end,region_st,region_end,rdnm,fw,fnh,offset,rdid)
                # else:
                #     print >> sys.stderr,"This should never happen!!!","ref_len",reflen,"<","rdlet_len",rdlet_len
                #     print >> sys.stderr,"In_start",in_start,"In_end",in_end

                in_start, in_end = en, -1
            # Keep stringing rdid along because it contains the label string
            # Add a partition id that combines the ref id and some function of
            # the offsets
            for pt in iter(partition.partition(k, st, en, binsz)):
                print "exon\t%s\t%012d\t%d\t%s\t%s" % (pt, st, en, k, sample.parseLab(rdnm))
                # if rdid in test_id:
                #     print >> test_exons,"exon\t%s\t%012d\t%d\t%s\t%s" % (pt, st, en, k, sample.parseLab(rdnm))
                nout += 1

def bowtieOutReadlets(st, reportMult=1.2):
    ''' Process standard out (stdout) output from Bowtie.  Each line of output
        is another readlet alignment.  We *could* try to perform operations
        over all readlet alignments from the same read here.  Currently, we
        follow this step with an aggregation that bins by read id, then
        operate over bins in splice.py. '''
    global nout
    mem, cnt = {}, {}
    report = 1
<<<<<<< HEAD
    try:
        while True:
            line = st.readline()
            if len(line) == 0:
                break # no more output
            if line[0] == '@':
                continue # skip header
            nout += 1
            rdid, flags, refid, refoff1, _, _, _, _, _, seq, _, _ = string.split(line.rstrip(), '\t', 11)
            flags, refoff1 = int(flags), int(refoff1)
            if nout >= report:
                report *= reportMult
                print >> sys.stderr, "SAM output record %d: rdname='%s', flags=%d" % (nout, rdid, flags)
            seqlen = len(seq)
            toks = string.split(rdid, ';')
            rdnm = ';'.join(toks[:-3])
            rlet_nm = toks[2]
            cnt[rdnm] = cnt.get(rdnm, 0) + 1
            rd_name = toks[0]
            rdseq = toks[4]
            rdlet_n = int(toks[-2])
            if flags != 4:
                fw = (flags & 16) == 0
                if rdnm not in mem: mem[rdnm] = [ ]
                mem[rdnm].append((refid, fw, refoff1-1, seqlen,rlet_nm,rd_name))
            if cnt[rdnm] == rdlet_n:
                # Last readlet
                if rdnm in mem:
                    composeReadletAlignments(rdnm, mem[rdnm],rdseq)
                    del mem[rdnm]
                del cnt[rdnm]
    except IOError as e:
        print >> sys.stderr, "I/O error while reading output from Bowtie ({0}): {1}".format(e.errno, e.strerror)
        sys.exit(20)
    except ValueError as e:
        print >> sys.stderr, "Value error while reading output from Bowtie: " + str(e)
        sys.exit(30)
    except TypeError as e:
        print >> sys.stderr, "Type error while reading output from Bowtie: " + str(e)
        sys.exit(35)
    except:
        print >> sys.stderr, "Unexpected error while reading output from Bowtie:%s" % (sys.exc_info()[0])
        raise
=======
    for line in st:
        if line[0] == '@':
            continue
        nout += 1
        rdid, flags, refid, refoff1, _, _, _, _, _, seq, _, _ = string.split(line.rstrip(), '\t', 11)
        flags, refoff1 = int(flags), int(refoff1)
        if nout >= report:
            report *= reportMult
            #print >> sys.stderr, "SAM output record %d: rdname='%s', flags=%d" % (nout, rdid, flags)
        seqlen = len(seq)
        toks = string.split(rdid, ';')
        rdnm = ';'.join(toks[:-3])
        rlet_nm = toks[2]
        cnt[rdnm] = cnt.get(rdnm, 0) + 1
        rd_name = toks[0]
        rdseq = toks[4]
        rdlet_n = int(toks[-2])
        if flags != 4:
            fw = (flags & 16) == 0
            if rdnm not in mem: mem[rdnm] = [ ]
            mem[rdnm].append((refid, fw, refoff1-1, seqlen,rlet_nm,rd_name))
        if cnt[rdnm] == rdlet_n:
            # Last readlet
            if rdnm in mem:
                composeReadletAlignments(rdnm, mem[rdnm],rdseq)
                del mem[rdnm]
            del cnt[rdnm]
>>>>>>> b3c468c6
    assert len(mem) == 0
    assert len(cnt) == 0
    bowtieOutDone.set()

def bowtieOut(st):
    ''' Process standard out (stdout) output from Bowtie.  Each line of output
        is another readlet alignment.  We *could* try to perform operations
        over all readlet alignments from the same read here.  Currently, we
        follow this step with an aggregation that bins by read id, then
        operate over bins in splice.py. '''
    global nout
    for line in st:
        sys.stdout.write(line)
        nout += 1
    bowtieOutDone.set()

def writeReads(fhs, reportMult=1.2):
    """ Parse input reads, optionally transform them and/or turn them into
        readlets. """
    global ninp
    report = 1.0
    for ln in sys.stdin:
        ln = ln.rstrip()
        toks = ln.split('\t')
        ninp += 1
        pair = False
        nm, seq, qual = None, None, None
        nm1, seq1, qual1 = None, None, None
        nm2, seq2, qual2 = None, None, None
        if len(toks) == 3:
            # Unpaired read
            nm, seq, qual = toks
            sample.hasLab(nm, mustHave=True) # check that label is present in name
        elif len(toks) == 5 or len(toks) == 6:
            # Paired-end read
            if len(toks) == 5:
                # 6-token version
                nm1, seq1, qual1, seq2, qual2 = toks
                nm2 = nm1
            else:
                # 5-token version
                nm1, seq1, qual1, nm2, seq2, qual2 = toks
            sample.hasLab(nm1, mustHave=True) # check that label is present in name
            if discardMate is not None:
                # We have been asked to discard one mate or the other
                if discardMate == 1:
                    nm, seq, qual = nm2, seq2, qual2 # discard mate 1
                else:
                    nm, seq, qual = nm1, seq1, qual1 # discard mate 2
            else:
                pair = True # paired-end read
        else:
            raise RuntimeError("Wrong number of tokens for line: " + ln)
        if pair:
            # Paired-end
            if xformReads:
                # Truncate and transform quality values
                seq1, qual1 = xformRead(seq1, qual1)
                seq2, qual2 = xformRead(seq2, qual2)
            if args.readletLen > 0:
                # Readletize
                rlets1 = readlet.readletize(args, nm1, seq1, qual1)
                for i in xrange(0, len(rlets1)):
                    nm_rlet, seq_rlet, qual_rlet = rlets1[i]
                    rdletStr = "%s;%d;%d;%s\t%s\t%s\n" % (nm_rlet, i, len(rlets1),seq1, seq_rlet, qual_rlet)
                    if ninp >= report and i == 0:
                        report *= reportMult
                        #print >> sys.stderr, "First readlet from read %d: '%s'" % (ninp, rdletStr.rstrip())
                    for fh in fhs: fh.write(rdletStr)
                rlets2 = readlet.readletize(args, nm2, seq2, qual2)
                for i in xrange(0, len(rlets2)):
                    nm_rlet, seq_rlet, qual_rlet = rlets2[i]
                    rdletStr = "%s;%d;%d;%s\t%s\t%s\n" % (nm_rlet, i, len(rlets2),seq2, seq_rlet, qual_rlet)
                    if ninp >= report and i == 0:
                        report *= reportMult
                        #print >> sys.stderr, "First readlet from read %d: '%s'" % (ninp, rdletStr.rstrip())
                    for fh in fhs: fh.write(rdletStr)
            else:
                rdStr = "%s\t%s\t%s\t%s\t%s\n" % (nm1, seq1, qual1, seq2, qual2)
                if ninp >= report:
                    report *= reportMult
                    #print >> sys.stderr, "Read %d: '%s'" % (ninp, rdStr.rstrip())
                for fh in fhs: fh.write(rdStr)
        else:
            # Unpaired
            if xformReads:
                # Truncate and transform quality values
                seq, qual = xformRead(seq, qual)
            if args.readletLen > 0:
                # Readletize
                rlets = readlet.readletize(args, nm, seq, qual)
                for i in xrange(0, len(rlets)):
                    nm_rlet, seq_rlet, qual_rlet = rlets[i]
                    rdletStr = "%s;%d;%d;%s\t%s\t%s\n" % (nm_rlet, i, len(rlets), seq, seq_rlet, qual_rlet)
                    if ninp >= report and i == 0:
                        report *= reportMult
                        #print >> sys.stderr, "First readlet from read %d: '%s'" % (ninp, rdletStr.rstrip())
                    for fh in fhs: fh.write(rdletStr)
            else:
                rdStr = "%s\t%s\t%s\n" % (nm, seq, qual)
                if ninp >= report:
                    report *= reportMult
                    #print >> sys.stderr, "Read %d: '%s'" % (ninp, rdStr.rstrip())
                for fh in fhs: fh.write(rdStr)

def go():
    
    import time
    timeSt = time.clock()
    
    archiveFh, archiveDir = None, None
    if args.archive is not None:
        archiveDir = os.path.join(args.archive, str(os.getpid()))
        #print >> sys.stderr, "Putting --archive reads and command in '%s'" % archiveDir
        if not os.path.exists(archiveDir):
            os.makedirs(archiveDir)
        archiveFh = open(os.path.join(archiveDir, "reads.tab5"), 'w')
    
    if args.serial:
        # Reads are written to a file, then Bowtie reads them from the file
        import tempfile
        if args.write_reads is None:
            tmpdir = tempfile.mkdtemp()
            readFn = os.path.join(tmpdir, 'reads.tab5')
        else:
            readFn = args.write_reads
        with open(readFn, 'w') as fh:
            fhs = [fh]
            if args.archive is not None: fhs.append(archiveFh)
            writeReads(fhs)
        assert os.path.exists(readFn)
        proc, mycmd = bowtie.proc(args, readFn=readFn, bowtieArgs=bowtieArgs, sam=True, outHandler=bowtieOutReadlets, stdinPipe=False)
    else:
        # Reads are written to Bowtie process's stdin directly
        proc, mycmd = bowtie.proc(args, readFn=None, bowtieArgs=bowtieArgs, sam=True, outHandler=bowtieOutReadlets, stdinPipe=True)
        fhs = [proc.stdin]
        if args.archive is not None: fhs.append(archiveFh)
        writeReads(fhs)
        proc.stdin.close()
    
    if args.archive is not None:
        archiveFh.close()
        with open(os.path.join(archiveDir, "bowtie_cmd.sh"), 'w') as ofh:
            ofh.write(mycmd + '\n')
        with open(os.path.join(archiveDir, "align_py_cmd.sh"), 'w') as ofh:
            ofh.write(' '.join(sys.argv) + '\n')
    
    print >>sys.stderr, "Waiting for Bowtie to finish"
    bowtieOutDone.wait()
    proc.stdout.close()
    print >>sys.stderr, "Bowtie finished"
    
    # Remove any temporary reads files created
    if args.serial and args.write_reads is None and not args.keep_reads:
        print >>sys.stderr, "Cleaning up temporary files"
        import shutil
        shutil.rmtree(tmpdir)
    
    timeEn = time.clock()
    print >>sys.stderr, "DONE with align.py; in/out = %d/%d; time=%0.3f secs" % (ninp, nout, timeEn-timeSt)

def createTestFasta(fname,refid,refseq):
    fastaH = open(fname,'w')
    fastaIdx = open(fname+".fai",'w')
    fastaH.write(">%s\n%s\n"%(refid,refseq))
    fastaIdx.write("%s\t%d\t%d\t%d\t%d\n"%(refid,len(refseq),len(refid)+2,len(refseq),len(refseq)+1))
    fastaH.close()
    fastaIdx.close()

def test_fasta_create():
    rdseq = "ACGTACGT"
    refseq = "ACGTCCCCACGT"
    fname,refid = "test.fa","test"
    createTestFasta(fname,refid,refseq)
    fnh = fasta.fasta(fname)
    testseq = fnh.fetch_sequence(refid,1,len(refseq))
    assert testseq==refseq
    print >> sys.stderr,"Test Fasta Create Success!"
    os.remove(fname)
    os.remove(fname+".fai")


def test_short_alignment1():
    sys.stdout = open("test.out",'w')
    rdnm,fw = "0;LB:test",True
    #Mapped readlets: ACGT, ACGT
    rdseq,refseq,fname,refid = "GCACGTACGTCG","GCACGTCCCCCCCCCCCACGTCG","test.fa","test"
    createTestFasta(fname,refid,refseq)
    fnh = fasta.fasta(fname)
    region_st,region_end=6,6
    in_start,in_end=6,17
    #unmapped_st,unmapped_end = region_st-args.readletLen,region_end+args.readletLen
    offset = args.splice_overlap
    unmapped_st,unmapped_end = region_st-offset,region_end+offset
    printIntrons(refid,rdseq,region_st,region_end,in_start,in_end,rdnm,fw)
    handleIntron(refid,in_start,in_end,rdseq,unmapped_st,unmapped_end,region_st,region_end,rdnm,fw,fnh,offset,"testid")
    sys.stdout.close()
    test_out = open("test.out",'r')
    line = test_out.readline().rstrip()
    testline = test_out.readline().rstrip()
    print >> sys.stderr, rdseq
    print >> sys.stderr, line,'\n',testline
    assert testline==line
    print >> sys.stderr,"Test Short Intron 1 Success!"
    os.remove(fname)
    os.remove(fname+".fai")
    os.remove("test.out")


def test_short_alignment2():
    sys.stdout = open("test.out",'w')
    rdnm,fw = "0;LB:test",False
    rdseq,refseq,fname,refid = "GCACGTACGTGC","GCACGTCCCCCCCCCCCACGTGC","test.fa","test"
    createTestFasta(fname,refid,refseq)
    fnh = fasta.fasta(fname)
    region_st,region_end=6,6
    in_start,in_end=6,17
    offset = args.splice_overlap
    unmapped_st,unmapped_end = region_st-offset,region_end+offset
    printIntrons(refid,rdseq,region_st,region_end,in_start,in_end,rdnm,fw)
    handleIntron(refid,in_start,in_end,rdseq,unmapped_st,unmapped_end,region_st,region_end,rdnm,fw,fnh,offset,"testid")
    sys.stdout.close()
    test_out = open("test.out",'r')
    line = test_out.readline().rstrip()
    testline = test_out.readline().rstrip()
    print >> sys.stderr, rdseq
    print >> sys.stderr, line,'\n',testline
    assert testline==line
    print >> sys.stderr,"Test Short Intron 2 Success!"
    os.remove(fname)
    os.remove(fname+".fai")
    os.remove("test.out")


def test_short_alignment3():
    sys.stdout = open("test.out",'w')
    rdnm,fw = "0;LB:test",True
    #mapped reads: CGTA, TACG
    rdseq,refseq,fname,refid = "GCACGTACGTCG","GCACGTCCCCCCCCCCCACGTCG","test.fa","test"
    createTestFasta(fname,refid,refseq)
    fnh = fasta.fasta(fname)
    region_st,region_end=7,5
    in_start,in_end=7,16
    offset = args.splice_overlap
    unmapped_st,unmapped_end = region_st-offset,region_end+offset
    printIntrons(refid,rdseq,region_st-1,region_end+1,in_start-1,in_end+1,rdnm,fw)
    handleIntron(refid,in_start,in_end,rdseq,unmapped_st,unmapped_end,region_st,region_end,rdnm,fw,fnh,offset,"testid")
    sys.stdout.close()
    test_out = open("test.out",'r')
    line = test_out.readline().rstrip()
    testline = test_out.readline().rstrip()
    print >> sys.stderr, rdseq
    print >> sys.stderr, line,'\n',testline
    assert testline==line
    print >> sys.stderr,"Test Short Intron 3 Success!"
    os.remove(fname)
    os.remove(fname+".fai")
    os.remove("test.out")


#This test isn't working yet
def test_short_alignment4():

    sys.stdout = open("test.out",'w')
    rdnm,fw = "0;LB:test",True
    #mapped reads:
    #ref st,end = (0,33),(135,166)
    """ACGAAGGACT GCTTGACATC GGCCACGATA AC                                                                      AACCT TTTTTGCGCC AATCTTAAGA GCCTTCT"""
    """ACGAAGGACT GCTTGACATC GGCCACGATA AC CTGAGTCG ATAGGACGAA ACAAGTATAT ATTCGAAAAT TAATTAATTC CGAAATTTCA ATTTCATCCG ACATGTATCT ACATATGCCA CACTTCTGGT TGGACAACCT TTTTTGCGCC A"""

    rdseq  = "ACGAAGGACTGCTTGACATCGGCCACGATAACAACCTTTTTTGCGCCAATCTTAAGAGCCTTCT"
    refseq = "ACGAAGGACTGCTTGACATCGGCCACGATAACCTGAGTCGATAGGACGAAACAAGTATATATTCGAAAATTAATTAATTCCGAAATTTCAATTTCATCCGACATGTATCTACATATGCCACACTTCTGGTTGGACAACCTTTTTTGCGCCA"

    fname,refid = "test.fa","test"
    createTestFasta(fname,refid,refseq)
    fnh = fasta.fasta(fname)
    region_st,region_end=31,38
    in_start,in_end=31,141
    offset = args.splice_overlap
    unmapped_st,unmapped_end = region_st-offset,region_end+offset
    printIntrons(refid,rdseq,region_st-1,region_end+1,in_start-1,in_end+1,rdnm,fw)
    handleIntron(refid,in_start,in_end,rdseq,unmapped_st,unmapped_end,region_st,region_end,rdnm,fw,fnh,offset,"testid")
    test_out = open("test.out",'r')
    line = test_out.readline().rstrip()
    testline = test_out.readline().rstrip()
    print >> sys.stderr, rdseq
    print >> sys.stderr, line,'\n',testline
    assert testline==line
    print >> sys.stderr,"Test Short Intron 4 Success!"
    os.remove(fname)
    os.remove(fname+".fai")
    os.remove("test.out")

def test_correct_splice():
    left = "TTACGAAGGTTTGTA"
    right= "TAATTTAGATGGAGA"
    read = "TTACGAAGATGGAGA"
    # left = "AGTATCGAACCTGAAGCAAGTTACGAAGGTTTGTATAACAAAAATTATGTGAAAG"
    # right= "TAATATTTTCTTTTGAAATTTAATTTAGATGGAGAAATGGAAGCAGAGTGGCTAG"
    # read = "AGTATCGAACCTGAAGCAAGTTACGAAGATGGAGAAATGGAAGCAGAGTGGCTAG"
    fw = True
    r,c,score,_,_,_ = correctSplice(read,left,right,fw)
    #print >> sys.stderr,read
    #print >> sys.stderr,left[:c],right[c:]
    assert left[:c]+right[c:] == read
    print >> sys.stderr,"Correct Splice Test Successful!!!"

def test():
    test_fasta_create()
    test_short_alignment1()
    test_short_alignment2()
    test_short_alignment3()
    test_short_alignment4()
    test_correct_splice()

try:
    if args.test:
        binsz = 10000
        test()
    elif args.profile:
        import cProfile
        cProfile.run('go()')
    else:
        binsz = partition.binSize(args)
        if not os.path.exists(args.refseq):
            raise RuntimeError("No such --refseq file: '%s'" % args.refseq)
        if not os.path.exists(args.faidx):
            raise RuntimeError("No such --faidx file: '%s'" % args.faidx)
        fnh = fasta.fasta(args.refseq)
    
        go()
except:
    print >> sys.stderr, "Unexpected error in align.py:", sys.exc_info()[0]
    sys.exit(10)<|MERGE_RESOLUTION|>--- conflicted
+++ resolved
@@ -423,7 +423,6 @@
     global nout
     mem, cnt = {}, {}
     report = 1
-<<<<<<< HEAD
     try:
         while True:
             line = st.readline()
@@ -467,35 +466,6 @@
     except:
         print >> sys.stderr, "Unexpected error while reading output from Bowtie:%s" % (sys.exc_info()[0])
         raise
-=======
-    for line in st:
-        if line[0] == '@':
-            continue
-        nout += 1
-        rdid, flags, refid, refoff1, _, _, _, _, _, seq, _, _ = string.split(line.rstrip(), '\t', 11)
-        flags, refoff1 = int(flags), int(refoff1)
-        if nout >= report:
-            report *= reportMult
-            #print >> sys.stderr, "SAM output record %d: rdname='%s', flags=%d" % (nout, rdid, flags)
-        seqlen = len(seq)
-        toks = string.split(rdid, ';')
-        rdnm = ';'.join(toks[:-3])
-        rlet_nm = toks[2]
-        cnt[rdnm] = cnt.get(rdnm, 0) + 1
-        rd_name = toks[0]
-        rdseq = toks[4]
-        rdlet_n = int(toks[-2])
-        if flags != 4:
-            fw = (flags & 16) == 0
-            if rdnm not in mem: mem[rdnm] = [ ]
-            mem[rdnm].append((refid, fw, refoff1-1, seqlen,rlet_nm,rd_name))
-        if cnt[rdnm] == rdlet_n:
-            # Last readlet
-            if rdnm in mem:
-                composeReadletAlignments(rdnm, mem[rdnm],rdseq)
-                del mem[rdnm]
-            del cnt[rdnm]
->>>>>>> b3c468c6
     assert len(mem) == 0
     assert len(cnt) == 0
     bowtieOutDone.set()
@@ -563,7 +533,7 @@
                     rdletStr = "%s;%d;%d;%s\t%s\t%s\n" % (nm_rlet, i, len(rlets1),seq1, seq_rlet, qual_rlet)
                     if ninp >= report and i == 0:
                         report *= reportMult
-                        #print >> sys.stderr, "First readlet from read %d: '%s'" % (ninp, rdletStr.rstrip())
+                        print >> sys.stderr, "First readlet from read %d: '%s'" % (ninp, rdletStr.rstrip())
                     for fh in fhs: fh.write(rdletStr)
                 rlets2 = readlet.readletize(args, nm2, seq2, qual2)
                 for i in xrange(0, len(rlets2)):
@@ -571,13 +541,13 @@
                     rdletStr = "%s;%d;%d;%s\t%s\t%s\n" % (nm_rlet, i, len(rlets2),seq2, seq_rlet, qual_rlet)
                     if ninp >= report and i == 0:
                         report *= reportMult
-                        #print >> sys.stderr, "First readlet from read %d: '%s'" % (ninp, rdletStr.rstrip())
+                        print >> sys.stderr, "First readlet from read %d: '%s'" % (ninp, rdletStr.rstrip())
                     for fh in fhs: fh.write(rdletStr)
             else:
                 rdStr = "%s\t%s\t%s\t%s\t%s\n" % (nm1, seq1, qual1, seq2, qual2)
                 if ninp >= report:
                     report *= reportMult
-                    #print >> sys.stderr, "Read %d: '%s'" % (ninp, rdStr.rstrip())
+                    print >> sys.stderr, "Read %d: '%s'" % (ninp, rdStr.rstrip())
                 for fh in fhs: fh.write(rdStr)
         else:
             # Unpaired
@@ -592,13 +562,13 @@
                     rdletStr = "%s;%d;%d;%s\t%s\t%s\n" % (nm_rlet, i, len(rlets), seq, seq_rlet, qual_rlet)
                     if ninp >= report and i == 0:
                         report *= reportMult
-                        #print >> sys.stderr, "First readlet from read %d: '%s'" % (ninp, rdletStr.rstrip())
+                        print >> sys.stderr, "First readlet from read %d: '%s'" % (ninp, rdletStr.rstrip())
                     for fh in fhs: fh.write(rdletStr)
             else:
                 rdStr = "%s\t%s\t%s\n" % (nm, seq, qual)
                 if ninp >= report:
                     report *= reportMult
-                    #print >> sys.stderr, "Read %d: '%s'" % (ninp, rdStr.rstrip())
+                    print >> sys.stderr, "Read %d: '%s'" % (ninp, rdStr.rstrip())
                 for fh in fhs: fh.write(rdStr)
 
 def go():
@@ -609,7 +579,7 @@
     archiveFh, archiveDir = None, None
     if args.archive is not None:
         archiveDir = os.path.join(args.archive, str(os.getpid()))
-        #print >> sys.stderr, "Putting --archive reads and command in '%s'" % archiveDir
+        print >> sys.stderr, "Putting --archive reads and command in '%s'" % archiveDir
         if not os.path.exists(archiveDir):
             os.makedirs(archiveDir)
         archiveFh = open(os.path.join(archiveDir, "reads.tab5"), 'w')
@@ -811,22 +781,18 @@
     test_short_alignment4()
     test_correct_splice()
 
-try:
-    if args.test:
-        binsz = 10000
-        test()
-    elif args.profile:
-        import cProfile
-        cProfile.run('go()')
-    else:
-        binsz = partition.binSize(args)
-        if not os.path.exists(args.refseq):
-            raise RuntimeError("No such --refseq file: '%s'" % args.refseq)
-        if not os.path.exists(args.faidx):
-            raise RuntimeError("No such --faidx file: '%s'" % args.faidx)
-        fnh = fasta.fasta(args.refseq)
-    
-        go()
-except:
-    print >> sys.stderr, "Unexpected error in align.py:", sys.exc_info()[0]
-    sys.exit(10)+if args.test:
+    binsz = 10000
+    test()
+elif args.profile:
+    import cProfile
+    cProfile.run('go()')
+else:
+    binsz = partition.binSize(args)
+    if not os.path.exists(args.refseq):
+        raise RuntimeError("No such --refseq file: '%s'" % args.refseq)
+    if not os.path.exists(args.faidx):
+        raise RuntimeError("No such --faidx file: '%s'" % args.faidx)
+    fnh = fasta.fasta(args.refseq)
+
+    go()